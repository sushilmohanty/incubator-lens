package com.inmobi.grill.cli.commands;

/*
 * #%L
 * Grill CLI
 * %%
 * Copyright (C) 2014 Inmobi
 * %%
 * Licensed under the Apache License, Version 2.0 (the "License");
 * you may not use this file except in compliance with the License.
 * You may obtain a copy of the License at
 *
 *      http://www.apache.org/licenses/LICENSE-2.0
 *
 * Unless required by applicable law or agreed to in writing, software
 * distributed under the License is distributed on an "AS IS" BASIS,
 * WITHOUT WARRANTIES OR CONDITIONS OF ANY KIND, either express or implied.
 * See the License for the specific language governing permissions and
 * limitations under the License.
 * #L%
 */

import com.google.common.base.Joiner;
import com.inmobi.grill.api.query.*;
import com.inmobi.grill.client.GrillClient;
import org.springframework.shell.core.CommandMarker;
import org.springframework.shell.core.annotation.CliCommand;
import org.springframework.shell.core.annotation.CliOption;
import org.springframework.stereotype.Component;

import java.io.UnsupportedEncodingException;
import java.util.List;
import java.util.UUID;

@Component
public class GrillQueryCommands extends  BaseGrillCommand implements CommandMarker {

  @CliCommand(value = "query execute", help = "Execute query in async/sync manner")
  public String executeQuery(
      @CliOption(key = {"", "query"}, mandatory = true, help = "Query to execute") String sql,
      @CliOption(key = {"async"}, mandatory = false, unspecifiedDefaultValue = "false",
          specifiedDefaultValue = "true", help = "Sync query execution") boolean asynch) {
    if (!asynch) {
      try {
        GrillClient.GrillClientResultSetWithStats result = getClient().getResults(sql);
        return formatResultSet(result);
      } catch (Throwable t) {
        return t.getMessage();
      }
    } else {
      QueryHandle handle = getClient().executeQueryAsynch(sql);
      return handle.getHandleId().toString();
    }
  }

  private String formatResultSet(GrillClient.GrillClientResultSetWithStats rs) {
    StringBuilder b = new StringBuilder();
    int i = 0;
    if (rs.getResultSet() != null) {
      QueryResultSetMetadata resultSetMetadata = rs.getResultSet().getResultSetMetadata();
      for (ResultColumn column : resultSetMetadata.getColumns()) {
        b.append(column.getName()).append("\t");
      }
      b.append("\n");
      QueryResult r = rs.getResultSet().getResult();
      if (r instanceof InMemoryQueryResult) {
        InMemoryQueryResult temp = (InMemoryQueryResult) r;
        for (ResultRow row : temp.getRows()) {
          for (Object col : row.getValues()) {
            b.append(col).append("\t");
          }
          i++;
          b.append("\n");
        }
      } else {
        PersistentQueryResult temp = (PersistentQueryResult) r;
        b.append("Results of query stored at : " + temp.getPersistedURI());
      }
    }

    if (rs.getQuery() != null) {
      long submissionTime = rs.getQuery().getSubmissionTime();
      long endTime = rs.getQuery().getFinishTime();
      b.append(i).append(" rows process in (").
          append(endTime>0?((endTime - submissionTime)/1000): 0).
          append(") seconds.\n");
    }
    return b.toString();
  }

  @CliCommand(value = "query status", help = "Fetch status of executed query")
  public String getStatus(@CliOption(key = {"", "query"},
      mandatory = true, help = "<query-handle> for which status has to be fetched") String qh) {
    QueryStatus status = getClient().getQueryStatus(new QueryHandle(UUID.fromString(qh)));
    StringBuilder sb = new StringBuilder();
    if(status == null) {
      return "Unable to find status for " + qh;
    }
    sb.append("Status : ").append(status.getStatus()).append("\n");
    if (status.getStatusMessage() != null) {
      sb.append("Message : ").append(status.getStatusMessage()).append("\n");
    }
    if (status.getProgress() != 0) {
      sb.append("Progress : ").append(status.getProgress()).append("\n");
      if (status.getProgressMessage() != null) {
        sb.append("Progress Message : ").append(status.getProgressMessage()).append("\n");
      }
    }

    if (status.getErrorMessage() != null) {
      sb.append("Error : ").append(status.getErrorMessage()).append("\n");
    }

    return sb.toString();
  }

  @CliCommand(value = "query explain", help = "Explain query plan")
  public String explainQuery(@CliOption(key = {"", "query"}, mandatory = true,
      help = "Query to execute") String sql, @CliOption(key = {"save"},
      mandatory = false, help = "query to explain") String location)
      throws UnsupportedEncodingException {

    QueryPlan plan = getClient().getQueryPlan(sql);
    return plan.getPlanString();
  }

  @CliCommand(value = "query list", help = "Get all queries")
<<<<<<< HEAD
  public String getAllQueries() {
    List<QueryHandle> handles = getClient().getQueries();
=======
  public String getAllQueries(@CliOption(key = {"state"}, mandatory = false,
      help = "Status of queries to be listed") String state, @CliOption(key = {"user"}, mandatory = false,
      help = "User of queries to be listed") String user) {
    List<QueryHandle> handles = client.getQueries(state, user);
>>>>>>> aad167ac
    if (handles != null && !handles.isEmpty()) {
      return Joiner.on("\n").skipNulls().join(handles);
    } else {
      return "No queries";
    }
  }


  @CliCommand(value = "query kill", help ="Kill a query")
  public String killQuery(@CliOption(key = {"", "query"},
      mandatory = true, help = "query-handle for killing") String qh) {
    boolean status = getClient().killQuery(new QueryHandle(UUID.fromString(qh)));
    if(status) {
      return "Successfully killed " + qh;
    } else {
      return "Failed in killing "  + qh;
    }
  }

  @CliCommand(value = "query results", help ="get results of async query")
  public String getQueryResults(
      @CliOption(key = {"", "query"}, mandatory = true, help = "query-handle for fetching result") String qh)   {
    try {
      GrillClient.GrillClientResultSetWithStats result = getClient().getAsyncResults(
          new QueryHandle(UUID.fromString(qh)));
      return formatResultSet(result);
    } catch (Throwable t) {
      return t.getMessage();
    }
  }

  @CliCommand(value = "prepQuery list", help = "Get all prepared queries")
  public String getAllPreparedQueries() {
    List<QueryPrepareHandle> handles = getClient().getPreparedQueries();
    if (handles != null && !handles.isEmpty()) {
      return Joiner.on("\n").skipNulls().join(handles);
    } else {
      return "No prepared queries";
    }
  }

  @CliCommand(value = "prepQuery details", help = "Get prepared query")
  public String getPreparedStatus(@CliOption(key = {"", "handle"},
<<<<<<< HEAD
  mandatory = true, help = "Prepare handle") String ph) {
    GrillPreparedQuery prepared = getClient().getPreparedQuery(QueryPrepareHandle.fromString(ph));
=======
      mandatory = true, help = "Prepare handle") String ph) {
    GrillPreparedQuery prepared = client.getPreparedQuery(QueryPrepareHandle.fromString(ph));
>>>>>>> aad167ac
    if (prepared != null) {
      StringBuilder sb = new StringBuilder();
      sb.append("User query:").append(prepared.getUserQuery()).append("\n");
      sb.append("Prepare handle:").append(prepared.getPrepareHandle()).append("\n");
      sb.append("User:" + prepared.getPreparedUser()).append("\n");
      sb.append("Prepared at:").append(prepared.getPreparedTime()).append("\n");
      sb.append("Selected driver :").append(prepared.getSelectedDriverClassName()).append("\n");
      sb.append("Driver query:").append(prepared.getDriverQuery()).append("\n");
      if (prepared.getConf() != null) {
        sb.append("Conf:").append(prepared.getConf().getProperties()).append("\n");
      }

      return sb.toString();
    } else {
      return "No such handle";
    }
  }

  @CliCommand(value = "prepQuery destroy", help ="Destroy a prepared query")
  public String destroyPreparedQuery(@CliOption(key = {"", "handle"},
      mandatory = true, help = "prepare handle to destroy") String ph) {
    boolean status = getClient().destroyPrepared(new QueryPrepareHandle(UUID.fromString(ph)));
    if(status) {
      return "Successfully destroyed " + ph;
    } else {
      return "Failed in destroying "  + ph;
    }
  }

  @CliCommand(value = "prepQuery execute", help = "Execute prepared query in async/sync manner")
  public String executePreparedQuery(
      @CliOption(key = {"", "handle"}, mandatory = true, help = "Prepare handle to execute") String phandle,
      @CliOption(key = {"async"}, mandatory = false, unspecifiedDefaultValue = "false",
          specifiedDefaultValue = "true", help = "Sync query execution") boolean asynch) {
    if (!asynch) {
      try {
        GrillClient.GrillClientResultSetWithStats result =
<<<<<<< HEAD
            getClient().getResultsFromPrepared(QueryPrepareHandle.fromString(phandle));
=======
            client.getResultsFromPrepared(QueryPrepareHandle.fromString(phandle));
>>>>>>> aad167ac
        return formatResultSet(result);
      } catch (Throwable t) {
        return t.getMessage();
      }
    } else {
      QueryHandle handle = getClient().executePrepared(QueryPrepareHandle.fromString(phandle));
      return handle.getHandleId().toString();
    }
  }

  @CliCommand(value = "prepQuery prepare", help = "Prepapre query")
  public String prepare(@CliOption(key = {"", "query"}, mandatory = true,
      help = "Query to prepare") String sql)
      throws UnsupportedEncodingException {

    QueryPrepareHandle handle = getClient().prepare(sql);
    return handle.toString();
  }

  @CliCommand(value = "prepQuery explain", help = "Explain and prepare query")
  public String explainAndPrepare(@CliOption(key = {"", "query"}, mandatory = true,
      help = "Query to explain and prepare") String sql)
      throws UnsupportedEncodingException {

    QueryPlan plan = getClient().explainAndPrepare(sql);
    StringBuilder planStr = new StringBuilder(plan.getPlanString());
    planStr.append("\n").append("Prepare handle:").append(plan.getPrepareHandle());
    return planStr.toString();
  }

}<|MERGE_RESOLUTION|>--- conflicted
+++ resolved
@@ -125,22 +125,16 @@
   }
 
   @CliCommand(value = "query list", help = "Get all queries")
-<<<<<<< HEAD
-  public String getAllQueries() {
-    List<QueryHandle> handles = getClient().getQueries();
-=======
   public String getAllQueries(@CliOption(key = {"state"}, mandatory = false,
       help = "Status of queries to be listed") String state, @CliOption(key = {"user"}, mandatory = false,
       help = "User of queries to be listed") String user) {
     List<QueryHandle> handles = client.getQueries(state, user);
->>>>>>> aad167ac
     if (handles != null && !handles.isEmpty()) {
       return Joiner.on("\n").skipNulls().join(handles);
     } else {
       return "No queries";
     }
   }
-
 
   @CliCommand(value = "query kill", help ="Kill a query")
   public String killQuery(@CliOption(key = {"", "query"},
@@ -177,13 +171,8 @@
 
   @CliCommand(value = "prepQuery details", help = "Get prepared query")
   public String getPreparedStatus(@CliOption(key = {"", "handle"},
-<<<<<<< HEAD
-  mandatory = true, help = "Prepare handle") String ph) {
+      mandatory = true, help = "Prepare handle") String ph) {
     GrillPreparedQuery prepared = getClient().getPreparedQuery(QueryPrepareHandle.fromString(ph));
-=======
-      mandatory = true, help = "Prepare handle") String ph) {
-    GrillPreparedQuery prepared = client.getPreparedQuery(QueryPrepareHandle.fromString(ph));
->>>>>>> aad167ac
     if (prepared != null) {
       StringBuilder sb = new StringBuilder();
       sb.append("User query:").append(prepared.getUserQuery()).append("\n");
@@ -221,11 +210,7 @@
     if (!asynch) {
       try {
         GrillClient.GrillClientResultSetWithStats result =
-<<<<<<< HEAD
             getClient().getResultsFromPrepared(QueryPrepareHandle.fromString(phandle));
-=======
-            client.getResultsFromPrepared(QueryPrepareHandle.fromString(phandle));
->>>>>>> aad167ac
         return formatResultSet(result);
       } catch (Throwable t) {
         return t.getMessage();
