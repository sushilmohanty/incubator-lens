--- conflicted
+++ resolved
@@ -21,12 +21,9 @@
 
 import com.inmobi.grill.cli.client.GrillClientWrapper;
 import com.inmobi.grill.client.GrillClient;
-<<<<<<< HEAD
-=======
 import org.apache.commons.logging.Log;
 import org.apache.commons.logging.LogFactory;
 import org.codehaus.jackson.JsonGenerationException;
->>>>>>> aad167ac
 import org.codehaus.jackson.JsonGenerator;
 import org.codehaus.jackson.impl.Indenter;
 import org.codehaus.jackson.map.ObjectMapper;
@@ -40,7 +37,9 @@
   public static final Log LOG = LogFactory.getLog(BaseGrillCommand.class);
   protected static boolean isConnectionActive;
 
-  static {
+  {
+    // force the singleton to be initialized
+    getClient();
     Runtime.getRuntime().addShutdownHook(new Thread() {
       public void run() {
         closeClientConnection();
@@ -48,23 +47,22 @@
     });
   }
 
-  protected static synchronized void closeClientConnection() {
+  protected synchronized void closeClientConnection() {
     if (isConnectionActive) {
       LOG.debug("Request for stopping grill cli received");
-      client.closeConnection();
+      getClient().closeConnection();
       isConnectionActive = false;
     }
   }
 
   public BaseGrillCommand() {
-    // force the singleton to be initialized
-    getClient();
     mapper = new ObjectMapper();
     pp = new DefaultPrettyPrinter();
     pp.indentObjectsWith(new Indenter() {
       @Override
       public void writeIndentation(JsonGenerator jg, int level)
-          throws IOException {
+          throws IOException,
+          JsonGenerationException {
         if(level > 2) {
           jg.writeRaw("  ");
         } else {
@@ -79,11 +77,6 @@
     });
     isConnectionActive = true;
   }
-<<<<<<< HEAD
-=======
-
-  protected static GrillClient client;
->>>>>>> aad167ac
 
   public void setClient(GrillClient client) {
     getClientWrapper().setClient(client);
