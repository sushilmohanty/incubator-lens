package org.apache.lens.cube.parse;

import java.util.*;
<<<<<<< HEAD

import lombok.Getter;
=======
>>>>>>> c55e8a20

import org.apache.lens.cube.metadata.FactPartition;
import org.apache.lens.cube.metadata.TimeRange;
import org.apache.lens.server.api.error.LensException;

import lombok.Getter;

/**
 * Represents a union of two candidates
 */
public class UnionCandidate implements Candidate {

  /**
   * Caching start and end time calculated for this candidate as it may have many child candidates.
   */
  Date startTime = null;
  Date endTime = null;
  String toStr;
  @Getter
  String alias;
  /**
   * List of child candidates that will be union-ed
   */
  private List<Candidate> childCandidates;

  public UnionCandidate(List<Candidate> childCandidates, String alias) {
    this.childCandidates = childCandidates;
    this.alias = alias;
  }

  @Override
  public String toHQL() {
    return null;
  }

  @Override
  public QueryAST getQueryAst() {
    return null;
  }

  @Override
  public Collection<String> getColumns() {
    Set<String> columns = new HashSet<>();
    for (Candidate cand : childCandidates) {
      columns.addAll(cand.getColumns());
    }
    return columns;
  }

  @Override
  public Date getStartTime() {
    //Note: concurrent calls not handled specifically (This should not be a problem even if we do
    //get concurrent calls).

    if (startTime == null) {
      Date minStartTime = childCandidates.get(0).getStartTime();
      for (Candidate child : childCandidates) {
        if (child.getStartTime().before(minStartTime)) {
          minStartTime = child.getStartTime();
        }
      }
      startTime = minStartTime;
    }
    return startTime;
  }

  @Override
  public Date getEndTime() {
    if (endTime == null) {
      Date maxEndTime = childCandidates.get(0).getEndTime();
      for (Candidate child : childCandidates) {
        if (child.getEndTime().after(maxEndTime)) {
          maxEndTime = child.getEndTime();
        }
      }
      endTime = maxEndTime;
    }
    return endTime;
  }

  @Override
  public double getCost() {
    double cost = 0.0;
    for (Candidate cand : childCandidates) {
      cost += cand.getCost();
    }
    return cost;
  }

  @Override
  public boolean contains(Candidate candidate) {
    if (this.equals(candidate)) {
      return true;
    }

    for (Candidate child : childCandidates) {
      if (child.contains((candidate)))
        return true;
    }
    return false;
  }

  @Override
  public Collection<Candidate> getChildren() {
    return childCandidates;
  }

  /**
   * @param timeRange
   * @return
   */
  @Override
  public boolean evaluateCompleteness(TimeRange timeRange, boolean failOnPartialData) throws LensException {
    Map<Candidate, TimeRange> candidateRange = getTimeRangeForChildren(timeRange);
    boolean ret = true;
    for (Map.Entry<Candidate, TimeRange> entry : candidateRange.entrySet()) {
      ret &= entry.getKey().evaluateCompleteness(entry.getValue(), failOnPartialData);
    }
    return ret;
  }

  @Override
  public Set<FactPartition> getParticipatingPartitions() {
    return null;
  }

  @Override
  public boolean isExpressionEvaluable(ExpressionResolver.ExpressionContext expr) {
    for (Candidate cand : childCandidates) {
      if (!cand.isExpressionEvaluable(expr)) {
        return false;
      }
    }
    return true;
  }

  @Override
  public String toString() {
    if (this.toStr == null) {
      this.toStr = getToString();
    }
    return this.toStr;
  }

  private String getToString() {
    StringBuilder builder = new StringBuilder(10 * childCandidates.size());
    builder.append("UNION[");
    for (Candidate candidate : childCandidates) {
      builder.append(candidate.toString());
      builder.append(", ");
    }
    builder.delete(builder.length() - 2, builder.length());
    builder.append("]");
    return builder.toString();
  }

  private Map<Candidate, TimeRange> getTimeRangeForChildren(TimeRange timeRange) {
    Collections.sort(childCandidates, new Comparator<Candidate>() {
      @Override
      public int compare(Candidate o1, Candidate o2) {
        return o1.getCost() < o2.getCost() ? -1 : o1.getCost() == o2.getCost() ? 0 : 1;
      }
    });

    Map<Candidate, TimeRange> candidateTimeRangeMap = new HashMap<>();
    // Sorted list based on the weights.
    Set<TimeRange> ranges = new HashSet<>();

    ranges.add(timeRange);
    for (Candidate c : childCandidates) {
      TimeRange.TimeRangeBuilder builder = getClonedBuiler(timeRange);
      TimeRange tr = resolveTimeRange(c, ranges, builder);
      if (tr != null) {
        // If the time range is not null it means this child candidate is valid for this union candidate.
        candidateTimeRangeMap.put(c, tr);
      }
    }
    return candidateTimeRangeMap;
  }

  private TimeRange resolveTimeRange(Candidate c, Set<TimeRange> ranges, TimeRange.TimeRangeBuilder builder) {
    Iterator<TimeRange> it = ranges.iterator();
    Set<TimeRange> newTimeRanges = new HashSet<>();
    TimeRange ret = null;
    while (it.hasNext()) {
      TimeRange range = it.next();
      // Check for out of range
      if (c.getStartTime().getTime() >= range.getToDate().getTime() || c.getEndTime().getTime() <= range.getFromDate()
        .getTime()) {
        continue;
      }
      // This means overlap.
      if (c.getStartTime().getTime() <= range.getFromDate().getTime()) {
        // Start time of the new time range will be range.getFromDate()
        builder.fromDate(range.getFromDate());
        if (c.getEndTime().getTime() <= range.getToDate().getTime()) {
          // End time is in the middle of the range is equal to c.getEndTime().
          builder.toDate(c.getEndTime());
        } else {
          // End time will be range.getToDate()
          builder.toDate(range.getToDate());
        }
      } else {
        builder.fromDate(c.getStartTime());
        if (c.getEndTime().getTime() <= range.getToDate().getTime()) {
          builder.toDate(c.getEndTime());
        } else {
          builder.toDate(range.getToDate());
        }
      }
      // Remove the time range and add more time ranges.
      it.remove();
      ret = builder.build();
      if (ret.getFromDate().getTime() == range.getFromDate().getTime()) {
        if (ret.getToDate().getTime() < range.getToDate().getTime()) {
          // The end time is the start time of the new range.
          TimeRange.TimeRangeBuilder b1 = getClonedBuiler(ret);
          b1.fromDate(ret.getFromDate());
          b1.toDate(range.getToDate());
          newTimeRanges.add(b1.build());
        }
      } else {
        TimeRange.TimeRangeBuilder b1 = getClonedBuiler(ret);
        b1.fromDate(range.getFromDate());
        b1.toDate(ret.getFromDate());
        newTimeRanges.add(b1.build());
        if (ret.getToDate().getTime() < range.getToDate().getTime()) {
          TimeRange.TimeRangeBuilder b2 = getClonedBuiler(ret);
          b2.fromDate(ret.getToDate());
          b2.toDate(range.getToDate());
          newTimeRanges.add(b2.build());
        }
      }
      break;
    }
    ranges.addAll(newTimeRanges);
    return ret;
  }

  private TimeRange.TimeRangeBuilder getClonedBuiler(TimeRange timeRange) {
    TimeRange.TimeRangeBuilder builder = new TimeRange.TimeRangeBuilder();
    builder.astNode(timeRange.getAstNode());
    builder.childIndex(timeRange.getChildIndex());
    builder.parent(timeRange.getParent());
    builder.partitionColumn(timeRange.getPartitionColumn());
    return builder;
  }
}<|MERGE_RESOLUTION|>--- conflicted
+++ resolved
@@ -1,11 +1,6 @@
 package org.apache.lens.cube.parse;
 
 import java.util.*;
-<<<<<<< HEAD
-
-import lombok.Getter;
-=======
->>>>>>> c55e8a20
 
 import org.apache.lens.cube.metadata.FactPartition;
 import org.apache.lens.cube.metadata.TimeRange;
@@ -143,6 +138,11 @@
   }
 
   @Override
+  public void updateAnswerableColumnsQueried(CubeQueryContext cubeql) {
+
+  }
+
+  @Override
   public String toString() {
     if (this.toStr == null) {
       this.toStr = getToString();
