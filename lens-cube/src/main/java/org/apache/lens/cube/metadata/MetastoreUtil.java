/**
 * Licensed to the Apache Software Foundation (ASF) under one
 * or more contributor license agreements.  See the NOTICE file
 * distributed with this work for additional information
 * regarding copyright ownership.  The ASF licenses this file
 * to you under the Apache License, Version 2.0 (the
 * "License"); you may not use this file except in compliance
 * with the License.  You may obtain a copy of the License at
 *
 *   http://www.apache.org/licenses/LICENSE-2.0
 *
 * Unless required by applicable law or agreed to in writing,
 * software distributed under the License is distributed on an
 * "AS IS" BASIS, WITHOUT WARRANTIES OR CONDITIONS OF ANY
 * KIND, either express or implied.  See the License for the
 * specific language governing permissions and limitations
 * under the License.
 */

package org.apache.lens.cube.metadata;

import static org.apache.lens.cube.error.LensCubeErrorCode.EXPRESSION_NOT_PARSABLE;
import static org.apache.lens.cube.metadata.MetastoreConstants.*;

import java.text.ParseException;
import java.util.*;

import org.apache.lens.server.api.error.LensException;

import org.apache.commons.lang.StringUtils;
import org.apache.hadoop.hive.ql.metadata.HiveException;
import org.apache.hadoop.hive.ql.metadata.Partition;
import org.apache.hadoop.hive.ql.parse.ASTNode;
import org.apache.hadoop.hive.ql.parse.ParseDriver;
import org.apache.hadoop.hive.ql.parse.ParseUtils;

import com.google.common.collect.Sets;

public class MetastoreUtil {
  private MetastoreUtil() {

  }

  public static String getFactOrDimtableStorageTableName(String factName, String storageName) {
    return getStorageTableName(factName, Storage.getPrefix(storageName));
  }

  public static String getStorageTableName(String cubeTableName, String storagePrefix) {
    return (storagePrefix + cubeTableName).toLowerCase();
  }

  public static String getStorageClassKey(String name) {
    return getStorageEntityPrefix(name) + CLASS_SFX;
  }

  public static String getStorageEntityPrefix(String storageName) {
    return STORAGE_ENTITY_PFX + storageName.toLowerCase();
  }

  // //////////////////////////
  // Dimension properties ///
  // /////////////////////////
  public static String getDimPrefix(String dimName) {
    return DIMENSION_PFX + dimName.toLowerCase();
  }

  public static String getDimAttributeListKey(String dimName) {
    return getDimPrefix(dimName) + ATTRIBUTES_LIST_SFX;
  }

  public static String getDimTablePartsKey(String dimtableName) {
    return DIM_TABLE_PFX + dimtableName + PARTCOLS_SFX;
  }

  public static String getDimTimedDimensionKey(String dimName) {
    return getDimPrefix(dimName) + TIMED_DIMENSION_SFX;
  }

  // ///////////////////////
  // Dimension attribute properties//
  // ///////////////////////
  public static String getDimensionKeyPrefix(String dimName) {
    return DIM_KEY_PFX + dimName.toLowerCase();
  }

  public static String getDimensionClassPropertyKey(String dimName) {
    return getDimensionKeyPrefix(dimName) + CLASS_SFX;
  }

  public static String getInlineDimensionValuesKey(String name) {
    return getDimensionKeyPrefix(name) + INLINE_VALUES_SFX;
  }

  public static String getDimTypePropertyKey(String dimName) {
    return getDimensionKeyPrefix(dimName) + TYPE_SFX;
  }

  public static String getDimNumOfDistinctValuesPropertyKey(String dimName) {
    return getDimensionKeyPrefix(dimName) + NUM_DISTINCT_VALUES;
  }

  public static String getHierachyElementKeyPFX(String dimName) {
    return getDimensionKeyPrefix(dimName) + HIERARCHY_SFX;
  }

  public static String getHierachyElementKeyName(String dimName, int index) {
    return getHierachyElementKeyPFX(dimName) + index;
  }

  public static Integer getHierachyElementIndex(String dimName, String param) {
    return Integer.parseInt(param.substring(getHierachyElementKeyPFX(dimName).length()));
  }

  public static String getDimensionSrcReferenceKey(String dimName) {
    return getDimensionKeyPrefix(dimName) + DIM_REFERS_SFX;
  }

  public static String getDimRefChainNameKey(String dimName) {
    return getDimensionKeyPrefix(dimName) + CHAIN_NAME_SFX;
  }

  public static String getDimRefChainColumnKey(String dimName) {
    return getDimensionKeyPrefix(dimName) + CHAIN_REF_COLUMN_SFX;
  }

  public static String getDimUseAsJoinKey(String dimName) {
    return getDimensionKeyPrefix(dimName) + IS_JOIN_KEY_SFX;
  }

  public static String getReferencesString(List<TableReference> references) {
    String[] toks = new String[references.size()];

    for (int i = 0; i < references.size(); i++) {
      TableReference reference = references.get(i);
      toks[i] = reference.getDestTable() + TABLE_COLUMN_SEPERATOR + reference.getDestColumn();
      toks[i] += TABLE_COLUMN_SEPERATOR + reference.isMapsToMany();
    }

    return StringUtils.join(toks, ',');
  }

  // ////////////////////////
  // Column properties //
  // ////////////////////////
  public static String getColumnKeyPrefix(String colName) {
    return COL_PFX + colName.toLowerCase();
  }

  public static String getCubeColStartTimePropertyKey(String colName) {
    return getColumnKeyPrefix(colName) + START_TIME_SFX;
  }

  public static String getCubeColEndTimePropertyKey(String colName) {
    return getColumnKeyPrefix(colName) + END_TIME_SFX;
  }

  public static String getStoragetableStartTimesKey() {
    return STORAGE_PFX + "start.times";
  }

  public static String getStoragetableEndTimesKey() {
    return STORAGE_PFX + "end.times";
  }

  public static String getCubeColCostPropertyKey(String colName) {
    return getColumnKeyPrefix(colName) + COST_SFX;
  }

  public static String getCubeColDescriptionKey(String colName) {
    return getColumnKeyPrefix(colName) + DESC_SFX;
  }

  public static String getCubeColDisplayKey(String colName) {
    return getColumnKeyPrefix(colName) + DISPLAY_SFX;
  }

  public static String getCubeColTagKey(String colName) {
    return getColumnKeyPrefix(colName) + TAGS_PFX;
  }

  public static String getExprColumnKey(String colName) {
    return getColumnKeyPrefix(colName) + EXPR_SFX;
  }

  public static String getExprTypePropertyKey(String colName) {
    return getColumnKeyPrefix(colName) + TYPE_SFX;
  }

  public static String getExprEncodingPropertyKey(String colName) {
    return getExprColumnKey(colName) + BASE64_SFX;
  }

  ////////////////////////////
  // Join chain properties  //
  ////////////////////////////
  public static String getCubeJoinChainKey(String colName) {
    return CUBE_KEY_PFX + JOIN_CHAIN_KEY + colName.toLowerCase();
  }

  public static String getCubeJoinChainNumChainsKey(String colName) {
    return getCubeJoinChainKey(colName) + NUM_CHAINS_SFX;
  }

  public static String getCubeJoinChainFullChainKey(String colName, int index) {
    return getCubeJoinChainKey(colName) + FULL_CHAIN_KEY + index;
  }

  public static String getCubeJoinChainDescriptionKey(String colName) {
    return getCubeJoinChainKey(colName) + DESC_SFX;
  }

  public static String getCubeJoinChainDisplayKey(String colName) {
    return getCubeJoinChainKey(colName) + DISPLAY_SFX;
  }

  public static String getDimensionJoinChainKey(String colName) {
    return DIMENSION_PFX + JOIN_CHAIN_KEY + colName.toLowerCase();
  }

  public static String getDimensionJoinChainNumChainsKey(String colName) {
    return getDimensionJoinChainKey(colName) + NUM_CHAINS_SFX;
  }

  public static String getDimensionJoinChainFullChainKey(String colName, int index) {
    return getDimensionJoinChainKey(colName) + FULL_CHAIN_KEY + index;
  }

  public static String getDimensionJoinChainDescriptionKey(String colName) {
    return getDimensionJoinChainKey(colName) + DESC_SFX;
  }

  public static String getDimensionJoinChainDisplayKey(String colName) {
    return getDimensionJoinChainKey(colName) + DISPLAY_SFX;
  }


  // ////////////////////////
  // Dimension table properties //
  // ////////////////////////
  public static String getDimensionTablePrefix(String dimTblName) {
    return DIM_TBL_PFX + dimTblName.toLowerCase();
  }

  public static String getDimensionDumpPeriodKey(String dimTblName, String storage) {
    return getDimensionTablePrefix(dimTblName) + "." + storage.toLowerCase() + DUMP_PERIOD_SFX;
  }

  public static String getDimensionStorageListKey(String dimTblName) {
    return getDimensionTablePrefix(dimTblName) + STORAGE_LIST_SFX;
  }

  public static String getDimNameKey(String dimTblName) {
    return getDimensionTablePrefix(dimTblName) + DIM_NAME_SFX;
  }

  // //////////////////////////
  // Measure properties ///
  // /////////////////////////
  public static String getMeasurePrefix(String measureName) {
    return MEASURE_KEY_PFX + measureName.toLowerCase();
  }

  public static String getMeasureClassPropertyKey(String measureName) {
    return getMeasurePrefix(measureName) + CLASS_SFX;
  }

  public static String getMeasureUnitPropertyKey(String measureName) {
    return getMeasurePrefix(measureName) + UNIT_SFX;
  }

  public static String getMeasureTypePropertyKey(String measureName) {
    return getMeasurePrefix(measureName) + TYPE_SFX;
  }

  public static String getMeasureFormatPropertyKey(String measureName) {
    return getMeasurePrefix(measureName) + FORMATSTRING_SFX;
  }

  public static String getMeasureAggrPropertyKey(String measureName) {
    return getMeasurePrefix(measureName) + AGGR_SFX;
  }

  public static String getMeasureMinPropertyKey(String measureName) {
    return getMeasurePrefix(measureName) + MIN_SFX;
  }

  public static String getMeasureMaxPropertyKey(String measureName) {
    return getMeasurePrefix(measureName) + MAX_SFX;
  }

  public static String getExpressionListKey(String name) {
    return getBasePrefix(name) + EXPRESSIONS_LIST_SFX;
  }

  // //////////////////////////
  // Cube properties ///
  // /////////////////////////
  public static String getBasePrefix(String base) {
    return BASE_KEY_PFX + base.toLowerCase();
  }

  public static String getCubePrefix(String cubeName) {
    return CUBE_KEY_PFX + cubeName.toLowerCase();
  }

  public static String getCubeMeasureListKey(String cubeName) {
    return getCubePrefix(cubeName) + MEASURES_LIST_SFX;
  }

  public static String getCubeDimensionListKey(String cubeName) {
    return getCubePrefix(cubeName) + DIMENSIONS_LIST_SFX;
  }

  public static String getCubeTimedDimensionListKey(String cubeName) {
    return getCubePrefix(cubeName) + TIMED_DIMENSIONS_LIST_SFX;
  }

  public static String getCubeJoinChainListKey(String cubeName) {
    return getCubePrefix(cubeName) + JOIN_CHAIN_LIST_SFX;
  }

  public static String getDimensionJoinChainListKey(String dimName) {
    return getDimPrefix(dimName) + JOIN_CHAIN_LIST_SFX;
  }

  public static String getParentCubeNameKey(String cubeName) {
    return getCubePrefix(cubeName) + PARENT_CUBE_SFX;
  }

  public static String getCubeTableKeyPrefix(String tableName) {
    return CUBE_TABLE_PFX + tableName.toLowerCase();
  }

  // //////////////////////////
  // Fact propertes ///
  // /////////////////////////
  public static String getFactStorageListKey(String name) {
    return getFactKeyPrefix(name) + STORAGE_LIST_SFX;
  }

  public static String getFactKeyPrefix(String factName) {
    return FACT_KEY_PFX + factName.toLowerCase();
  }

  public static String getFactUpdatePeriodKey(String name, String storage) {
    return getFactKeyPrefix(name) + "." + storage.toLowerCase() + UPDATE_PERIOD_SFX;
  }

  public static String getFactCubeNameKey(String name) {
    return getFactKeyPrefix(name) + CUBE_NAME_SFX;
  }

  public static String getValidColumnsKey(String name) {
    return getFactKeyPrefix(name) + VALID_COLUMNS_SFX;
  }

  public static String getCubeTableWeightKey(String name) {
    return getCubeTableKeyPrefix(name) + WEIGHT_KEY_SFX;
  }

  public static String getLatestPartTimestampKey(String partCol) {
    return STORAGE_PFX + partCol + LATEST_PART_TIMESTAMP_SFX;
  }

  // //////////////////////////
  // Segmentation propertes ///
  // /////////////////////////

  public static String getSegmentationKeyPrefix(String segName) {
    return SEGMENTATION_KEY_PFX + segName.toLowerCase();
  }

  public static String getSegmentationCubeNameKey(String name) {
    return getSegmentationKeyPrefix(name) + CUBE_NAME_SFX;
  }

  public static String getSegmentsListKey(String name) {
    return getSegmentationKeyPrefix(name) + SEGMENTATION_CUBE_SEGMENT_SFX;
  }

  public static String getSegmentPropertyKey(String segName) {
    return getSegmentationKeyPrefix(segName) + SEGMENT_PROP_SFX;
  }

  // //////////////////////////
  // Utils ///
  // /////////////////////////
  public static <E extends Named> String getNamedStr(Collection<E> set) {
    if (set == null) {
      return "";
    }
    String sep = "";
    StringBuilder valueStr = new StringBuilder();
    for (E aSet : set) {
      valueStr.append(sep).append(aSet.getName());
      sep = ",";
    }
    return valueStr.toString();
  }

  static <E extends Named> List<String> getNamedStrs(Collection<E> set, int maxLength) {
    List<String> namedStrings = new ArrayList<>();
    if (set == null || set.isEmpty()) {
      return namedStrings;
    }
    StringBuilder valueStr = new StringBuilder();
    Iterator<E> it = set.iterator();
    for (int i = 0; i < (set.size() - 1); i++) {
      E next = it.next();
      if (valueStr.length() + next.getName().length() >= maxLength) {
        namedStrings.add(valueStr.toString());
        valueStr.setLength(0);
      }
      valueStr.append(next.getName());
      valueStr.append(",");
    }
    E next = it.next();
    if (valueStr.length() + next.getName().length() >= maxLength) {
      namedStrings.add(valueStr.toString());
      valueStr.setLength(0);
    }
    valueStr.append(next.getName());
    namedStrings.add(valueStr.toString());
    return namedStrings;
  }

  private static final int MAX_PARAM_LENGTH = 3999;

  public static Set<Named> getNamedSetFromStringSet(Set<String> strings) {
    Set<Named> nameds = Sets.newHashSet();
    for(final String s: strings) {
      nameds.add(new Named() {
        @Override
        public String getName() {
          return s;
        }
      });
    }
    return nameds;
  }
  public static <E extends Named> void addNameStrings(Map<String, String> props, String key, Collection<E> set) {
    addNameStrings(props, key, set, MAX_PARAM_LENGTH);
  }

  public static <E extends Named> void addNameStrings(Map<String, String> props, String key,
    Collection<E> set, int maxLength) {
    List<String> namedStrings = getNamedStrs(set, maxLength);
    props.put(key + ".size", String.valueOf(namedStrings.size()));
    for (int i = 0; i < namedStrings.size(); i++) {
      props.put(key + i, namedStrings.get(i));
    }
  }

  public static String getNamedStringValue(Map<String, String> props, String key) {
    if (props.containsKey(key + ".size")) {
      int size = Integer.parseInt(props.get(key + ".size"));
      StringBuilder valueStr = new StringBuilder();
      for (int i = 0; i < size; i++) {
        valueStr.append(props.get(key + i));
      }
      return valueStr.toString();
    } else if (props.containsKey(key)) {
      return props.get(key);
    } else {
      return null;
    }
  }

  public static String getObjectStr(Collection<?> set) {
    if (set == null || set.isEmpty()) {
      return "";
    }
    StringBuilder valueStr = new StringBuilder();
    Iterator<?> it = set.iterator();
    for (int i = 0; i < (set.size() - 1); i++) {
      valueStr.append(it.next().toString());
      valueStr.append(",");
    }
    valueStr.append(it.next().toString());
    return valueStr.toString();
  }

  public static String getStr(Collection<String> set) {
    if (set == null || set.isEmpty()) {
      return "";
    }
    StringBuilder valueStr = new StringBuilder();
    Iterator<String> it = set.iterator();
    for (int i = 0; i < (set.size() - 1); i++) {
      valueStr.append(it.next());
      valueStr.append(",");
    }
    valueStr.append(it.next());
    return valueStr.toString();
  }

  public static void addColumnNames(CubeDimAttribute dim, Set<String> cols) {
    if (dim instanceof HierarchicalDimAttribute) {
      HierarchicalDimAttribute h = (HierarchicalDimAttribute) dim;
      for (CubeDimAttribute d : h.getHierarchy()) {
        addColumnNames(d, cols);
      }
    } else {
      cols.add(dim.getName().toLowerCase());
    }
  }

  public static String getPartitionInfoKeyPrefix(UpdatePeriod updatePeriod, String partCol) {
    return STORAGE_PFX + PARTITION_TIMELINE_CACHE + updatePeriod.getName() + "." + partCol + ".";
  }

  public static String getPartitionTimelineStorageClassKey(UpdatePeriod updatePeriod, String partCol) {
    return getPartitionInfoKeyPrefix(updatePeriod, partCol) + STORAGE_CLASS;
  }

  public static String getPartitionTimelineCachePresenceKey() {
    return STORAGE_PFX + PARTITION_TIMELINE_CACHE + "present";
  }

  public static void filterPartitionsByUpdatePeriod(List<Partition> partitions, UpdatePeriod updatePeriod) {
    Iterator<Partition> iter = partitions.iterator();
    while (iter.hasNext()) {
      Partition part = iter.next();
      if (!UpdatePeriod.valueOf(part.getParameters().get(PARTITION_UPDATE_PERIOD)).equals(updatePeriod)) {
        iter.remove();
      }
    }
  }

  public static List<Partition> filterPartitionsByNonTimeParts(List<Partition> partitions,
    Map<String, String> nonTimePartSpec,
    String latestPartCol) {
    ListIterator<Partition> iter = partitions.listIterator();
    while (iter.hasNext()) {
      Partition part = iter.next();
      boolean ignore = false;
      for (Map.Entry<String, String> entry1 : part.getSpec().entrySet()) {
        if ((nonTimePartSpec == null || !nonTimePartSpec.containsKey(entry1.getKey()))
          && !entry1.getKey().equals(latestPartCol)) {
          try {
            UpdatePeriod.valueOf(part.getParameters().get(PARTITION_UPDATE_PERIOD))
              .format()
              .parse(entry1.getValue());
          } catch (ParseException e) {
            ignore = true;
          }
        }
      }
      if (ignore) {
        iter.remove();
      }
    }
    return partitions;
  }

  public static Date getLatestTimeStampFromPartition(Partition part, String partCol) throws HiveException {
    if (part != null) {
      String latestTimeStampStr = part.getParameters().get(MetastoreUtil.getLatestPartTimestampKey(partCol));
      String latestPartUpdatePeriod = part.getParameters().get(PARTITION_UPDATE_PERIOD);
      UpdatePeriod latestUpdatePeriod = UpdatePeriod.valueOf(latestPartUpdatePeriod.toUpperCase());
      try {
        return latestUpdatePeriod.parse(latestTimeStampStr);
      } catch (ParseException e) {
        throw new HiveException(e);
      }
    }
    return null;
  }

  static ASTNode parseExpr(String expr) throws LensException {
    ParseDriver driver = new ParseDriver();
    ASTNode tree;
    try {
      tree = driver.parseExpression(expr);
    } catch (org.apache.hadoop.hive.ql.parse.ParseException e) {
      throw new LensException(EXPRESSION_NOT_PARSABLE.getLensErrorInfo(), e, e.getMessage(), expr);
    }
    return ParseUtils.findRootNonNullToken(tree);
  }

  public static ASTNode copyAST(ASTNode original) {

    ASTNode copy = new ASTNode(original); // Leverage constructor

    if (original.getChildren() != null) {
      for (Object o : original.getChildren()) {
        ASTNode childCopy = copyAST((ASTNode) o);
        copy.addChild(childCopy);
      }
    }
    return copy;
  }

<<<<<<< HEAD
  public static String getUpdatePeriodStoragePrefixKey(String factTableName , String storageName, String updatePeriod) {
=======
  public static String getUpdatePeriodStoragePrefixKey(String factTableName, String storageName, String updatePeriod) {
>>>>>>> 186f03f7
    return MetastoreUtil.getFactKeyPrefix(factTableName) + "." + storageName + "." + updatePeriod;
  }


}<|MERGE_RESOLUTION|>--- conflicted
+++ resolved
@@ -591,13 +591,8 @@
     return copy;
   }
 
-<<<<<<< HEAD
   public static String getUpdatePeriodStoragePrefixKey(String factTableName , String storageName, String updatePeriod) {
-=======
-  public static String getUpdatePeriodStoragePrefixKey(String factTableName, String storageName, String updatePeriod) {
->>>>>>> 186f03f7
     return MetastoreUtil.getFactKeyPrefix(factTableName) + "." + storageName + "." + updatePeriod;
   }
 
-
 }