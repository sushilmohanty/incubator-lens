/**
 * Licensed to the Apache Software Foundation (ASF) under one
 * or more contributor license agreements.  See the NOTICE file
 * distributed with this work for additional information
 * regarding copyright ownership.  The ASF licenses this file
 * to you under the Apache License, Version 2.0 (the
 * "License"); you may not use this file except in compliance
 * with the License.  You may obtain a copy of the License at
 *
 *   http://www.apache.org/licenses/LICENSE-2.0
 *
 * Unless required by applicable law or agreed to in writing,
 * software distributed under the License is distributed on an
 * "AS IS" BASIS, WITHOUT WARRANTIES OR CONDITIONS OF ANY
 * KIND, either express or implied.  See the License for the
 * specific language governing permissions and limitations
 * under the License.
 */
package org.apache.lens.cube.parse;

import static org.apache.lens.cube.error.LensCubeErrorCode.SYNTAX_ERROR;

import java.io.IOException;
import java.util.ArrayList;
import java.util.List;

import org.apache.lens.server.api.error.LensException;
import org.apache.lens.server.api.metrics.MethodMetricsContext;
import org.apache.lens.server.api.metrics.MethodMetricsFactory;

import org.apache.hadoop.conf.Configuration;
import org.apache.hadoop.hive.conf.HiveConf;
import org.apache.hadoop.hive.ql.Context;
import org.apache.hadoop.hive.ql.parse.*;

import lombok.extern.slf4j.Slf4j;

/**
 * Rewrites given cube query into simple storage table HQL.
 */
@Slf4j
public class CubeQueryRewriter {
  private final Configuration conf;
  private final List<ContextRewriter> rewriters = new ArrayList<ContextRewriter>();
  private final HiveConf hconf;
  private Context qlCtx = null;
  private boolean lightFactFirst;

  public CubeQueryRewriter(Configuration conf, HiveConf hconf) {
    this.conf = conf;
    this.hconf = hconf;
    try {
      qlCtx = new Context(conf);
    } catch (IOException e) {
      // IOException is ignorable
    }
    lightFactFirst =
      conf.getBoolean(CubeQueryConfUtil.LIGHTEST_FACT_FIRST, CubeQueryConfUtil.DEFAULT_LIGHTEST_FACT_FIRST);
    setupRewriters();
  }

  /*
   * Here is the rewriter flow.
   *
   * Expression resolver: replaces the queried expression columns with their
   * expression ASTs in the query AST.
   *
   * ColumnResolver : ColumnResolver finds all the columns in the query AST
   *
   * AliasReplacer: - Finds queried column to table alias. - Finds queried dim
   * attributes and queried measures. - Does queried field validation wrt
   * derived cubes, if all fields of queried cube cannot be queried together. -
   * Replaces all the columns in all expressions with tablealias.column
   *
   * DenormalizationResolver: Phase 1: Finds all the queried column references
   * if any.
   *
   * CandidateTableResolver: Phase 1: - Prune candidate fact tables if queried
   * dim attributes are not present. - Also Figures out if queried column is not
   * part of candidate table, but it is a denormalized field which can reached
   * through a reference - Finds all the candidate fact sets containing queried
   * measures. Prunes facts which do not contain any of the queried measures.
   *
   * JoinResolver : - Finds all the join chains for between tables queried.
   *
   * TimerangeResolver : - Finds all timeranges in the query and does validation
   * wrt the queried field's life and the range queried
   *
   * CandidateTableResolver: Phase 2: - Prunes candidates tables if required
   * join columns are not part of candidate tables - Required source
   * columns(join columns) for reaching a denormalized field, are not part of
   * candidate tables - Required denormalized fields are not part of refered
   * tables, there by all the candidates which are using denormalized fields.
   *
   * AggregateResolver : - If non default aggregate or no aggregate queried for
   * a measure, it prunes all aggregate facts from candidates. - Replaces
   * measures with default aggregates. if enabled
   *
   * GroupbyResolver : - Promotes select to groupby and groupby to select, if
   * enabled
   *
   * StorageTableResolver : - Resolves storages and partitions for all candidate
   * tables. Prunes candidates if not storages are available.
   *
   * Whenever a candidate fact is pruned (because of no storages, no default
   * aggregate and etc), the sets containing the fact are also pruned.
   *
   * LeastPartitionResolver and LightestFactResolver work on candidate fact sets
   * and considers sets with least number of partitions required and lightest
   * facts respectively.
   *
   * If LightestFact first flag is enabled, LightestFactResolver is applied
   * before StorageTableResolver.
   *
   * MaxCoveringFactResolver runs just after all candidate facts' partitions
   * are resolved. It then sees how much time range each fact set is able to cover
   * and finds the maximum coverable range. It then prunes all fact sets that
   * are covering less than that range. If fail on partial is true, then by the
   * time this resolver runs, all the candidate fact sets cover full range.
   * So there this resolver is a no-op. Same thing when fail on partial is false
   * and no fact set has any data. This is most useful when facts actually have
   * partial data. There it'll ensure the facts that are covering the maximum
   * time range will be picked.
   *
   *
   * Once all rewriters are done, finally picks up one of the available
   * candidate sets to answer the query, after all the resolvers are done. Once
   * the final candidate fact set is picked, if number of elements in the fact
   * set is one, the query written as with cube query ASTs. If the number of
   * fact sets is more, then query rewritten with MultifactHQLContext which
   * writes a join query with each fact query. A fact query contains only the
   * fields queried from that fact. The ASTs corresponding to the fact are AST
   * copied from original query and the expressions missing from this fact
   * removed.
   */
  private void setupRewriters() {
    // Resolve columns - the column alias and table alias
    rewriters.add(new ColumnResolver(conf));
    // Rewrite base trees (groupby, having, orderby, limit) using aliases
    rewriters.add(new AliasReplacer(conf));
    ExpressionResolver exprResolver = new ExpressionResolver(conf);
    DenormalizationResolver denormResolver = new DenormalizationResolver(conf);
    CandidateTableResolver candidateTblResolver = new CandidateTableResolver(conf);
    StorageTableResolver storageTableResolver = new StorageTableResolver(conf);
    rewriters.add(exprResolver);
    // De-normalized columns resolved
    rewriters.add(denormResolver);
    // Resolve time ranges
    rewriters.add(new TimerangeResolver(conf));
    // Resolve candidate fact tables and dimension tables for columns queried
    rewriters.add(candidateTblResolver);
    // Resolve aggregations and generate base select tree
<<<<<<< HEAD
    rewriters.add(new CandidateCoveringSetsResolver(conf));
    //TODO union: Move AggregateResolver,GroupbyResolver,FieldValidator before candidateTblResolver
    //TODO union: AggregateResolver should run before CoveringSetResolver
=======

    //TODO union: Add CoveringSetResolver which creates UnionCandidates and JoinCandidates. Some code form candidateTblResolver(phase 2) to be moved to CoveringSetResolver
    //TODO union: AggregateResolver,GroupbyResolver,FieldValidator before CoveringSetResolver
>>>>>>> df3d4160
    rewriters.add(new AggregateResolver());
    rewriters.add(new GroupbyResolver(conf));
    rewriters.add(new FieldValidator());
    // Resolve joins and generate base join tree
    rewriters.add(new JoinResolver(conf));
    // Do col life validation
    rewriters.add(new TimeRangeChecker(conf));
    // Resolve candidate fact tables and dimension tables for columns included
    // in join and denorm resolvers
    //TODO union : this should be CoveringSetResolver now
    rewriters.add(candidateTblResolver);

    // Phase 1: resolve fact tables.
    //TODO union: This phase 1 of storageTableResolver should happen before CoveringSetResolver
    rewriters.add(storageTableResolver);
    if (lightFactFirst) {
      // Prune candidate tables for which denorm column references do not exist
      //TODO union: phase 2 of denormResolver needs to be moved before CoveringSetResolver
      rewriters.add(denormResolver);
      // Prune candidate facts without any valid expressions
      rewriters.add(exprResolver);
      rewriters.add(new LightestFactResolver(conf));
    }
    // Phase 2: resolve fact table partitions.
    rewriters.add(storageTableResolver);
    rewriters.add(new MaxCoveringFactResolver(conf));
    // Phase 3: resolve dimension tables and partitions.
    rewriters.add(storageTableResolver);
    // Prune candidate tables for which denorm column references do not exist
    //TODO union: phase 2 of denormResolver needs to be moved before CoveringSetResolver.. check if this makes sense
    rewriters.add(denormResolver);
    // Prune candidate facts without any valid expressions
    rewriters.add(exprResolver);
    // We can have LightestFactResolver before LeastPartitionResolver - that says
    // "if two facts have the same least weight, then the fact with least number of time partitions queried will be
    // picked". This will be useful, if users did not set fact weights.
    if (!lightFactFirst) {
      rewriters.add(new LightestFactResolver(conf));
    }
    rewriters.add(new LeastPartitionResolver(conf));
    rewriters.add(new LightestDimensionResolver(conf));
  }

  public CubeQueryContext rewrite(ASTNode astnode) throws LensException {
    CubeSemanticAnalyzer analyzer;
    try {
      analyzer = new CubeSemanticAnalyzer(conf, hconf);
      analyzer.analyze(astnode, qlCtx);
    } catch (SemanticException e) {
      throw new LensException(SYNTAX_ERROR.getLensErrorInfo(), e, e.getMessage());
    }
    CubeQueryContext ctx = new CubeQueryContext(astnode, analyzer.getCubeQB(), conf, hconf);
    rewrite(rewriters, ctx);
    return ctx;
  }

  public CubeQueryContext rewrite(String command) throws LensException {
    if (command != null) {
      command = command.replace("\n", "");
    }
    ASTNode tree;
    try {
      ParseDriver pd = new ParseDriver();
      tree = pd.parse(command, qlCtx, false);
      tree = ParseUtils.findRootNonNullToken(tree);
    } catch (ParseException e) {
      throw new LensException(SYNTAX_ERROR.getLensErrorInfo(), e, e.getMessage());
    }
    return rewrite(tree);
  }

  private static final String ITER_STR = "-ITER-";

  private void rewrite(List<ContextRewriter> rewriters, CubeQueryContext ctx) throws LensException {
    int i = 0;
    for (ContextRewriter rewriter : rewriters) {
      /*
       * Adding iteration number as part of gauge name since some rewriters are have more than one phase, and having
       * iter number gives the idea which iteration the rewriter was run
       */
      MethodMetricsContext mgauge = MethodMetricsFactory.createMethodGauge(ctx.getConf(), true,
        rewriter.getClass().getCanonicalName() + ITER_STR + i);
      rewriter.rewriteContext(ctx);
      mgauge.markSuccess();
      i++;
    }
  }

  public Context getQLContext() {
    return qlCtx;
  }

  public void clear() {
    try {
      if (qlCtx != null) {
        qlCtx.clear();
      }
    } catch (IOException e) {
      log.info("Ignoring exception in clearing qlCtx:", e);
      // ignoring exception in clear
    }
  }
}<|MERGE_RESOLUTION|>--- conflicted
+++ resolved
@@ -150,15 +150,10 @@
     // Resolve candidate fact tables and dimension tables for columns queried
     rewriters.add(candidateTblResolver);
     // Resolve aggregations and generate base select tree
-<<<<<<< HEAD
     rewriters.add(new CandidateCoveringSetsResolver(conf));
-    //TODO union: Move AggregateResolver,GroupbyResolver,FieldValidator before candidateTblResolver
-    //TODO union: AggregateResolver should run before CoveringSetResolver
-=======
 
     //TODO union: Add CoveringSetResolver which creates UnionCandidates and JoinCandidates. Some code form candidateTblResolver(phase 2) to be moved to CoveringSetResolver
     //TODO union: AggregateResolver,GroupbyResolver,FieldValidator before CoveringSetResolver
->>>>>>> df3d4160
     rewriters.add(new AggregateResolver());
     rewriters.add(new GroupbyResolver(conf));
     rewriters.add(new FieldValidator());
