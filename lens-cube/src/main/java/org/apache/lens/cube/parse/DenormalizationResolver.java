--- conflicted
+++ resolved
@@ -138,25 +138,15 @@
       return null;
     }
 
-<<<<<<< HEAD
     Set<Dimension> rewriteDenormctx(CubeQueryContext cubeql,
       StorageCandidate sc, Map<Dimension, CandidateDim> dimsToQuery, boolean replaceFact) throws LensException {
-=======
-    public Set<Dimension> rewriteDenormctx(CubeQueryContext cubeql, CandidateFact cfact, Map<Dimension,
-      CandidateDim> dimsToQuery, boolean replaceFact) throws LensException {
->>>>>>> d1b43d61
       Set<Dimension> refTbls = new HashSet<>();
-      log.info("Doing denorm changes for fact :{}", cfact);
+      log.info("Doing denorm changes for fact :{}", sc);
 
       if (!tableToRefCols.isEmpty()) {
         // pick referenced columns for fact
-<<<<<<< HEAD
         if (sc != null) {
           pickColumnsForTable(cubeql, sc.getName());
-=======
-        if (cfact != null) {
-          pickColumnsForTable(cubeql, cfact.getName());
->>>>>>> d1b43d61
         }
         // pick referenced columns for dimensions
         if (dimsToQuery != null) {
@@ -165,12 +155,7 @@
           }
         }
         // Replace picked reference in all the base trees
-<<<<<<< HEAD
         replaceReferencedColumns(cubeql, sc, replaceFact);
-=======
-        replaceReferencedColumns(cubeql, cfact, replaceFact);
-
->>>>>>> d1b43d61
         // Add the picked references to dimsToQuery
         for (PickedReference picked : pickedRefs) {
           if (isPickedFor(picked, sc, dimsToQuery)) {
@@ -184,7 +169,6 @@
       return refTbls;
     }
 
-<<<<<<< HEAD
     boolean hasReferences() {
       return !tableToRefCols.isEmpty();
     }
@@ -198,23 +182,6 @@
         }
         // pick referenced columns for dimensions
         if (dimsToQuery != null) {
-=======
-    public boolean hasReferences() {
-      return !tableToRefCols.isEmpty();
-    }
-    public Set<Dimension> rewriteDenormctxInExpression(CubeQueryContext cubeql, CandidateFact cfact, Map<Dimension,
-      CandidateDim> dimsToQuery, ASTNode exprAST) throws LensException {
-      Set<Dimension> refTbls = new HashSet<>();
-
-      log.info("Doing denorm changes for expressions in fact :{}", cfact);
-      if (!tableToRefCols.isEmpty()) {
-        // pick referenced columns for fact
-        if (cfact != null) {
-          pickColumnsForTable(cubeql, cfact.getName());
-        }
-        // pick referenced columns for dimensions
-        if (dimsToQuery != null && !dimsToQuery.isEmpty()) {
->>>>>>> d1b43d61
           for (CandidateDim cdim : dimsToQuery.values()) {
             pickColumnsForTable(cubeql, cdim.getName());
           }
@@ -224,11 +191,7 @@
 
         // Add the picked references to dimsToQuery
         for (PickedReference picked : pickedRefs) {
-<<<<<<< HEAD
           if (isPickedFor(picked, sc, dimsToQuery)) {
-=======
-          if (isPickedFor(picked, cfact, dimsToQuery)) {
->>>>>>> d1b43d61
             refTbls.add((Dimension) cubeql.getCubeTableForAlias(picked.getChainRef().getChainName()));
             cubeql.addColumnsQueried(picked.getChainRef().getChainName(), picked.getChainRef().getRefColumn());
           }
@@ -300,41 +263,7 @@
       }
     }
 
-<<<<<<< HEAD
     private void replaceReferencedColumns(CubeQueryContext cubeql, StorageCandidate sc, boolean replaceFact) throws LensException {
-=======
-    public void pruneReferences(CubeQueryContext cubeql) {
-      for (Set<ReferencedQueriedColumn> referencedQueriedColumns : referencedCols.values()) {
-        for(Iterator<ReferencedQueriedColumn> iterator = referencedQueriedColumns.iterator(); iterator.hasNext();) {
-          ReferencedQueriedColumn rqc = iterator.next();
-          for (Iterator<ChainRefCol> iter = rqc.chainRefCols.iterator(); iter.hasNext();) {
-            // remove unreachable references
-            ChainRefCol reference = iter.next();
-            if (cubeql.getAutoJoinCtx() == null || !cubeql.getAutoJoinCtx().isReachableDim(
-              (Dimension) cubeql.getCubeTableForAlias(reference.getChainName()), reference.getChainName())) {
-              log.info("{} is not reachable", reference.getChainName());
-              iter.remove();
-            }
-          }
-          if (rqc.chainRefCols.isEmpty()) {
-            log.info("The referenced column: {} is not reachable", rqc.col.getName());
-            iterator.remove();
-            continue;
-          }
-          // do column life validation
-          for (TimeRange range : cubeql.getTimeRanges()) {
-            if (!rqc.col.isColumnAvailableInTimeRange(range)) {
-              log.info("The referenced column: {} is not in the range queried", rqc.col.getName());
-              iterator.remove();
-              break;
-            }
-          }
-        }
-      }
-    }
-    private void replaceReferencedColumns(CubeQueryContext cubeql, CandidateFact cfact, boolean replaceFact)
-      throws LensException {
->>>>>>> d1b43d61
       QueryAST ast = cubeql;
       boolean factRefExists = sc != null && tableToRefCols.get(sc.getName()) != null && !tableToRefCols.get(sc
           .getName()).isEmpty();
@@ -343,23 +272,13 @@
       }
       resolveClause(ast.getSelectAST());
       if (factRefExists) {
-<<<<<<< HEAD
         resolveClause(sc.getQueryAst().getWhereAST());
-=======
-        for (ASTNode storageWhereClauseAST : cfact.getStorgeWhereClauseMap().values()) {
-          resolveClause(storageWhereClauseAST);
-        }
->>>>>>> d1b43d61
       } else {
         resolveClause(ast.getWhereAST());
       }
       resolveClause(ast.getGroupByAST());
       resolveClause(ast.getHavingAST());
-<<<<<<< HEAD
       resolveClause(ast.getOrderByAST());
-=======
-      resolveClause(cubeql.getOrderByAST());
->>>>>>> d1b43d61
     }
 
     private void resolveClause(ASTNode node) throws LensException {
@@ -399,11 +318,7 @@
       }
     }
 
-<<<<<<< HEAD
     Set<String> getNonReachableReferenceFields(String table) {
-=======
-    public Set<String> getNonReachableReferenceFields(String table) {
->>>>>>> d1b43d61
       Set<String> nonReachableFields = new HashSet<>();
       if (tableToRefCols.containsKey(table)) {
         for (ReferencedQueriedColumn refcol : tableToRefCols.get(table)) {
@@ -462,11 +377,7 @@
       DenormalizationContext ctx = getOrCreateDeNormCtx(cubeql);
       // Adds all the reference dimensions as eligible for denorm fields
       // add ref columns in cube
-<<<<<<< HEAD
       addRefColsQueried(cubeql, cubeql, ctx);
-=======
-      addRefColsQueried(cubeql, cubeql, getOrCreateDeNormCtx(cubeql));
->>>>>>> d1b43d61
       // add ref columns from expressions
       for (Set<ExpressionContext> ecSet : cubeql.getExprCtx().getAllExprsQueried().values()) {
         for (ExpressionContext ec : ecSet) {
@@ -480,7 +391,6 @@
       // In the second iteration of denorm resolver
       // candidate tables which require denorm fields and the refernces are no
       // more valid will be pruned
-<<<<<<< HEAD
       if (cubeql.getCube() != null && !cubeql.getCandidates().isEmpty()) {
         for (Iterator<StorageCandidate> i =
              CandidateUtil.getStorageCandidates(cubeql.getCandidates()).iterator(); i.hasNext();) {
@@ -489,15 +399,6 @@
           if (!nonReachableFields.isEmpty()) {
             log.info("Not considering fact table:{} as columns {} are not available", candidate, nonReachableFields);
             cubeql.addCandidatePruningMsg(candidate, denormColumnNotFound(nonReachableFields));
-=======
-      if (cubeql.getCube() != null && !cubeql.getCandidateFacts().isEmpty()) {
-        for (Iterator<CandidateFact> i = cubeql.getCandidateFacts().iterator(); i.hasNext();) {
-          CandidateFact cfact = i.next();
-          Set<String> nonReachableFields = denormCtx.getNonReachableReferenceFields(cfact.getName());
-          if (!nonReachableFields.isEmpty()) {
-            log.info("Not considering fact table:{} as columns {} are not available", cfact, nonReachableFields);
-            cubeql.addFactPruningMsgs(cfact.fact, CandidateTablePruneCause.columnNotFound(nonReachableFields));
->>>>>>> d1b43d61
             i.remove();
           }
         }
@@ -514,12 +415,7 @@
             Set<String> nonReachableFields = denormCtx.getNonReachableReferenceFields(cdim.getName());
             if (!nonReachableFields.isEmpty()) {
               log.info("Not considering dim table:{} as column {} is not available", cdim, nonReachableFields);
-<<<<<<< HEAD
               cubeql.addDimPruningMsgs(dim, cdim.dimtable, denormColumnNotFound(nonReachableFields));
-=======
-              cubeql.addDimPruningMsgs(dim, cdim.dimtable,
-                CandidateTablePruneCause.columnNotFound(nonReachableFields));
->>>>>>> d1b43d61
               i.remove();
             }
           }
