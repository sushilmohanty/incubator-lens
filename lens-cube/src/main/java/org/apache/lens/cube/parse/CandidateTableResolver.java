--- conflicted
+++ resolved
@@ -688,12 +688,10 @@
     return false;
   }
 
-<<<<<<< HEAD
-  static boolean checkForFactColumnExistsAndValidForRange(StorageCandidate sc, Collection<QueriedPhraseContext> colSet,
-=======
-  private static boolean checkForFactColumnExistsAndValidForRange(CandidateFact table, Collection<QueriedPhraseContext> colSet,
->>>>>>> a2afd666
-                                                          CubeQueryContext cubeql) throws LensException {
+
+  private static boolean checkForFactColumnExistsAndValidForRange(CandidateFact table,
+                                                                  Collection<QueriedPhraseContext> colSet,
+                                                                  CubeQueryContext cubeql) throws LensException {
     if (colSet == null || colSet.isEmpty()) {
       return true;
     }
