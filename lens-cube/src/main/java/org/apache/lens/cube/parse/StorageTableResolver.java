--- conflicted
+++ resolved
@@ -58,13 +58,9 @@
   CubeMetastoreClient client;
   private PHASE phase;
   // TODO union : we do not need this. Remove the storage candidate
-<<<<<<< HEAD
   //private HashMap<CubeFactTable, Map<String, SkipStorageCause>> skipStorageCausesPerFact;
   private float completenessThreshold;
   private String completenessPartCol;
-=======
-  private HashMap<CubeFactTable, Map<String, SkipStorageCause>> skipStorageCausesPerFact;
->>>>>>> 8a772286
 
   public StorageTableResolver(Configuration conf) {
     this.conf = conf;
