--- conflicted
+++ resolved
@@ -177,18 +177,11 @@
   }
 
   @Override
-<<<<<<< HEAD
-  public String toHQL() throws LensException{
-    return CandidateUtil.createHQLQuery(queryAst.getSelectString(),fromString, whereString,
-        queryAst.getGroupByString(), queryAst.getOrderByString(),
-        queryAst.getHavingString() ,queryAst.getLimitValue()) + " as " + alias;
-=======
   public String toHQL() throws LensException {
     setMissingExpressions();
     return CandidateUtil
       .createHQLQuery(queryAst.getSelectString(), fromString, whereString, queryAst.getGroupByString(),
         queryAst.getOrderByString(), queryAst.getHavingString(), queryAst.getLimitValue());
->>>>>>> 8e31e3dd
   }
 
   @Override
@@ -587,11 +580,8 @@
   }
 
   @Override
-<<<<<<< HEAD
-  public void updateAnswerableQueriedColumns(CubeQueryContext cubeql) throws LensException{
-=======
-  public void updateAnswerableColumnsQueried(CubeQueryContext cubeql) throws LensException {
->>>>>>> 8e31e3dd
+  public void updateAnswerableQueriedColumns(CubeQueryContext cubeql) throws LensException {
+
     // update select AST with selected fields
     int currentChild = 0;
     for (int i = 0; i < cubeql.getSelectAST().getChildCount(); i++) {
