/**
 * Licensed to the Apache Software Foundation (ASF) under one
 * or more contributor license agreements.  See the NOTICE file
 * distributed with this work for additional information
 * regarding copyright ownership.  The ASF licenses this file
 * to you under the Apache License, Version 2.0 (the
 * "License"); you may not use this file except in compliance
 * with the License.  You may obtain a copy of the License at
 *
 *   http://www.apache.org/licenses/LICENSE-2.0
 *
 * Unless required by applicable law or agreed to in writing,
 * software distributed under the License is distributed on an
 * "AS IS" BASIS, WITHOUT WARRANTIES OR CONDITIONS OF ANY
 * KIND, either express or implied.  See the License for the
 * specific language governing permissions and limitations
 * under the License.
 */
package org.apache.lens.cube.parse;

import java.util.*;

import org.apache.lens.cube.metadata.*;

import lombok.Getter;
import lombok.Setter;

/**
 * Represents a fact on a storage table and the dimensions it needs to be joined with to answer the query
 *
 */
public class StorageCandidate implements Candidate {

  /**
   * Participating fact, storage and dimensions for this StorageCandidate
   */
  @Getter
  private CubeFactTable fact;
  @Getter
  private String storage;
  private Map<Dimension, CandidateDim> dimensions;


  @Getter
  private CubeInterface cube;

  /**
   * Cached fact columns
   */
  private Collection<String> factColumns;

  /**
   * This map holds Tags (A tag refers to one or more measures) that have incomplete (below configured threshold) data.
   * Value is a map of date string and %completeness.
   */
  @Getter
  @Setter
  private Map<String, Map<String, Float>> incompleteDataDetails;

  @Override
  public String toHQL() {
    return null;
  }

  @Override
  public QueryAST getQueryAst() {
    return null;
  }

  @Override
  public Collection<String> getFactColumns() {
    if (factColumns == null) {
      factColumns = fact.getValidColumns();
      if (factColumns == null) {
        factColumns = fact.getAllFieldNames();
      }
    }
    return factColumns;
  }

  @Override
  public Date getStartTime() {
    return fact.getStartTime();
  }

  @Override
  public Date getEndTime() {
    return fact.getEndTime();
  }

<<<<<<< HEAD
  public boolean isValidForTimeRange(TimeRange timeRange) {
    return (!timeRange.getFromDate().before(fact.getStartTime())) && (!timeRange.getToDate().after(fact.getEndTime()));
  }

  private boolean isValidBeforeTimeRange(TimeRange timeRange) {
    return fact.getStartTime().before(timeRange.getFromDate());
  }

  private boolean isValidAfterTimeRange(TimeRange timeRange) {
    return fact.getEndTime().after(timeRange.getToDate());
  }

  public boolean isPartiallyValidForTimeRange(TimeRange range) {
    return  isValidAfterTimeRange(range) || isValidBeforeTimeRange(range);
=======
  @Override
  public double getCost() {
    return 0;
  }

  @Override
  public boolean evaluateCompleteness(TimeRange timeRange) {
    return false;
  }

  @Override
  public Set<FactPartition> getParticipatingPartitions() {
    return null;
>>>>>>> 7ba42dbd
  }

}<|MERGE_RESOLUTION|>--- conflicted
+++ resolved
@@ -88,7 +88,6 @@
     return fact.getEndTime();
   }
 
-<<<<<<< HEAD
   public boolean isValidForTimeRange(TimeRange timeRange) {
     return (!timeRange.getFromDate().before(fact.getStartTime())) && (!timeRange.getToDate().after(fact.getEndTime()));
   }
@@ -103,7 +102,8 @@
 
   public boolean isPartiallyValidForTimeRange(TimeRange range) {
     return  isValidAfterTimeRange(range) || isValidBeforeTimeRange(range);
-=======
+  }
+
   @Override
   public double getCost() {
     return 0;
@@ -117,7 +117,11 @@
   @Override
   public Set<FactPartition> getParticipatingPartitions() {
     return null;
->>>>>>> 7ba42dbd
+  }
+
+  @Override
+  public boolean isExpresionEvaluable(ExpressionResolver.ExpressionContext exptCtx) {
+    return false;
   }
 
 }