--- conflicted
+++ resolved
@@ -18,6 +18,7 @@
  */
 package org.apache.lens.cube.parse;
 
+import static org.apache.hadoop.hive.ql.parse.HiveParser.Identifier;
 import static org.apache.lens.cube.parse.CandidateTablePruneCause.*;
 import static org.apache.lens.cube.parse.StorageUtil.*;
 
@@ -26,9 +27,7 @@
 import java.util.*;
 
 import com.google.common.collect.Lists;
-import lombok.extern.slf4j.Slf4j;
 import org.antlr.runtime.CommonToken;
-import org.apache.commons.lang.StringUtils;
 import org.apache.hadoop.hive.ql.parse.ASTNode;
 import org.apache.hadoop.hive.ql.parse.HiveParser;
 import org.apache.lens.cube.metadata.*;
@@ -37,19 +36,13 @@
 
 import org.apache.commons.lang.StringUtils;
 import org.apache.hadoop.conf.Configuration;
-import org.apache.hadoop.hbase.util.ReflectionUtils;
+import org.apache.hadoop.util.ReflectionUtils;
 import org.apache.hadoop.hive.ql.metadata.HiveException;
 
 import com.google.common.collect.Sets;
 import lombok.Getter;
 import lombok.Setter;
-<<<<<<< HEAD
-import org.apache.lens.server.api.error.LensException;
-
-import static org.apache.hadoop.hive.ql.parse.HiveParser.Identifier;
-=======
 import lombok.extern.slf4j.Slf4j;
->>>>>>> c55e8a20
 
 /**
  * Represents a fact on a storage table and the dimensions it needs to be joined with to answer the query
@@ -80,40 +73,23 @@
   private CubeFactTable fact;
   @Getter
   private String storageName;
-  private Map<Dimension, CandidateDim> dimensions;
-<<<<<<< HEAD
-  private String name;
-  @Getter
-  private String alias;
-  @Getter
-  private final Map<String, String> storgeWhereStringMap = new HashMap<>();
-  @Getter
-  private final Map<TimeRange, Map<String, String>> rangeToStorageWhereMap = new HashMap<>();
-  @Getter
-  private final Map<String, ASTNode> storgeWhereClauseMap = new HashMap<>();
   @Getter
   @Setter
   private QueryAST queryAst;
+  private Map<Dimension, CandidateDim> dimensions;
+  @Getter
+  private Map<TimeRange, String> rangeToWhere = new LinkedHashMap<>();
+  //@Getter
+  //private final Map<String, ASTNode> storgeWhereClauseMap = new HashMap<>();
+  //@Getter
+  //private final Map<String, String> storgeWhereStringMap = new HashMap<>();
+  @Getter
+  @Setter
+  private String whereString;
   private final List<Integer> selectIndices = Lists.newArrayList();
   private final List<Integer> dimFieldIndices = Lists.newArrayList();
   @Getter
   private String fromString;
-
-  public StorageCandidate(CubeInterface cube, CubeFactTable fact, String storageName, String alias) {
-    if ((cube == null) || (fact == null) || (storageName == null) || (alias == null)) {
-      throw new IllegalArgumentException("Cube,fact and storageName should be non null");
-    }
-    this.cube = cube;
-    this.fact = fact;
-    this.storageName = storageName;
-    this.alias = alias;
-
-    this.name = cube.getName() + "." + fact.getName() + "." + storageName;
-  }
-
-=======
-  private Map<TimeRange, String> rangeToWhere = new LinkedHashMap<>();
->>>>>>> c55e8a20
   @Getter
   private CubeInterface cube;
   /**
@@ -139,7 +115,7 @@
   private String alias = null;
 
   public StorageCandidate(CubeInterface cube, CubeFactTable fact, String storageName, String alias,
-    CubeQueryContext cubeql) {
+                          CubeQueryContext cubeql) {
     if ((cube == null) || (fact == null) || (storageName == null) || (alias == null)) {
       throw new IllegalArgumentException("Cube,fact and storageName should be non null");
     }
@@ -151,8 +127,8 @@
     this.alias = alias;
     this.name = MetastoreUtil.getFactOrDimtableStorageTableName(fact.getName(), storageName);
     rangeWriter = ReflectionUtils.newInstance(conf
-      .getClass(CubeQueryConfUtil.TIME_RANGE_WRITER_CLASS, CubeQueryConfUtil.DEFAULT_TIME_RANGE_WRITER,
-        TimeRangeWriter.class), conf);
+        .getClass(CubeQueryConfUtil.TIME_RANGE_WRITER_CLASS, CubeQueryConfUtil.DEFAULT_TIME_RANGE_WRITER,
+            TimeRangeWriter.class), conf);
     this.processTimePartCol = conf.get(CubeQueryConfUtil.PROCESS_TIME_PART_COL);
     String formatStr = conf.get(CubeQueryConfUtil.PART_WHERE_CLAUSE_DATE_FORMAT);
     if (formatStr != null) {
@@ -161,7 +137,14 @@
     completenessPartCol = conf.get(CubeQueryConfUtil.COMPLETENESS_CHECK_PART_COL);
     client = cubeql.getMetastoreClient();
     completenessThreshold = conf
-      .getFloat(CubeQueryConfUtil.COMPLETENESS_THRESHOLD, CubeQueryConfUtil.DEFAULT_COMPLETENESS_THRESHOLD);
+        .getFloat(CubeQueryConfUtil.COMPLETENESS_THRESHOLD, CubeQueryConfUtil.DEFAULT_COMPLETENESS_THRESHOLD);
+  }
+
+  @Override
+  public String toHQL() throws LensException{
+    return CandidateUtil.createHQLQuery(queryAst.getSelectString(),fromString, whereString,
+        queryAst.getGroupByString(), queryAst.getOrderByString(),
+        queryAst.getHavingString() ,queryAst.getLimitValue());
   }
 
   @Override
@@ -218,7 +201,7 @@
   private void updatePartitionStorage(FactPartition part) throws LensException {
     try {
       if (client.isStorageTablePartitionACandidate(name, part.getPartSpec()) && (client
-        .factPartitionExists(fact, part, name))) {
+          .factPartitionExists(fact, part, name))) {
         part.getStorageTables().add(name);
         part.setFound(true);
       }
@@ -247,8 +230,8 @@
    * remaining time intervals i.e, [15 sep - 1 oct) and [1 Dec - 15 Dec)
    */
   private boolean getPartitions(Date fromDate, Date toDate, String partCol, Set<FactPartition> partitions,
-    TreeSet<UpdatePeriod> updatePeriods, boolean addNonExistingParts, boolean failOnPartialData,
-    PartitionRangesForPartitionColumns missingPartitions) throws LensException {
+                                TreeSet<UpdatePeriod> updatePeriods, boolean addNonExistingParts, boolean failOnPartialData,
+                                PartitionRangesForPartitionColumns missingPartitions) throws LensException {
     if (fromDate.equals(toDate) || fromDate.after(toDate)) {
       return true;
     }
@@ -271,7 +254,7 @@
 
     if (!client.isStorageTableCandidateForRange(name, fromDate, toDate)) {
       cubeql.addStoragePruningMsg(this,
-        new CandidateTablePruneCause(CandidateTablePruneCause.CandidateTablePruneCode.TIME_RANGE_NOT_ANSWERABLE));
+          new CandidateTablePruneCause(CandidateTablePruneCause.CandidateTablePruneCode.TIME_RANGE_NOT_ANSWERABLE));
       //      skipStorageCauses.put(name, new CandidateTablePruneCause.SkipStorageCause(RANGE_NOT_ANSWERABLE));
       return false;
     } else if (!client.partColExists(name, partCol)) {
@@ -287,7 +270,7 @@
     Date floorToDate = DateUtil.getFloorDate(toDate, interval);
 
     int lookAheadNumParts = conf
-      .getInt(CubeQueryConfUtil.getLookAheadPTPartsKey(interval), CubeQueryConfUtil.DEFAULT_LOOK_AHEAD_PT_PARTS);
+        .getInt(CubeQueryConfUtil.getLookAheadPTPartsKey(interval), CubeQueryConfUtil.DEFAULT_LOOK_AHEAD_PT_PARTS);
 
     TimeRange.Iterable.Iterator iter = TimeRange.iterable(ceilFromDate, floorToDate, interval, 1).iterator();
     // add partitions from ceilFrom to floorTo
@@ -317,12 +300,12 @@
           // look-ahead
           // process time are present
           TimeRange.Iterable.Iterator processTimeIter = TimeRange.iterable(nextDt, lookAheadNumParts, interval, 1)
-            .iterator();
+              .iterator();
           while (processTimeIter.hasNext()) {
             Date pdt = processTimeIter.next();
             Date nextPdt = processTimeIter.peekNext();
             FactPartition processTimePartition = new FactPartition(processTimePartCol, pdt, interval, null,
-              partWhereClauseFormat);
+                partWhereClauseFormat);
             updatePartitionStorage(processTimePartition);
             if (processTimePartition.isFound()) {
               log.debug("Finer parts not required for look-ahead partition :{}", part);
@@ -336,15 +319,15 @@
                 // Get partitions for look ahead process time
                 log.debug("Looking for process time partitions between {} and {}", pdt, nextPdt);
                 Set<FactPartition> processTimeParts = getPartitions(
-                  TimeRange.getBuilder().fromDate(pdt).toDate(nextPdt).partitionColumn(processTimePartCol).build(),
-                  newset, true, false, missingPartitions);
+                    TimeRange.getBuilder().fromDate(pdt).toDate(nextPdt).partitionColumn(processTimePartCol).build(),
+                    newset, true, false, missingPartitions);
                 log.debug("Look ahead partitions: {}", processTimeParts);
                 TimeRange timeRange = TimeRange.getBuilder().fromDate(dt).toDate(nextDt).build();
                 for (FactPartition pPart : processTimeParts) {
                   log.debug("Looking for finer partitions in pPart: {}", pPart);
                   for (Date date : timeRange.iterable(pPart.getPeriod(), 1)) {
                     FactPartition innerPart = new FactPartition(partCol, date, pPart.getPeriod(), pPart,
-                      partWhereClauseFormat);
+                        partWhereClauseFormat);
                     updatePartitionStorage(innerPart);
                     innerPart.setFound(pPart.isFound());
                     if (innerPart.isFound()) {
@@ -385,9 +368,9 @@
       }
     }
     return
-      getPartitions(fromDate, ceilFromDate, partCol, partitions, updatePeriods, addNonExistingParts, failOnPartialData,
-        missingPartitions) && getPartitions(floorToDate, toDate, partCol, partitions, updatePeriods,
-        addNonExistingParts, failOnPartialData, missingPartitions);
+        getPartitions(fromDate, ceilFromDate, partCol, partitions, updatePeriods, addNonExistingParts, failOnPartialData,
+            missingPartitions) && getPartitions(floorToDate, toDate, partCol, partitions, updatePeriods,
+            addNonExistingParts, failOnPartialData, missingPartitions);
   }
 
   /**
@@ -405,8 +388,8 @@
     // Check the measure tags.
     if (!evaluateMeasuresCompleteness(timeRange)) {
       log
-        .info("Fact table:{} has partitions with incomplete data: {} for given ranges: {}", fact, incompleteMeasureData,
-          cubeql.getTimeRanges());
+          .info("Fact table:{} has partitions with incomplete data: {} for given ranges: {}", fact, incompleteMeasureData,
+              cubeql.getTimeRanges());
       cubeql.addStoragePruningMsg(this, incompletePartitions(incompleteMeasureData));
       if (failOnPartialData) {
         return false;
@@ -447,7 +430,7 @@
       partColsQueried.add(fallBackRange.getPartitionColumn());
       rangeParts = getPartitions(fallBackRange, validUpdatePeriods, true, failOnPartialData, missingParts);
       extraWhereClauseFallback.append(sep)
-        .append(prevRange.toTimeDimWhereClause(cubeql.getAliasForTableName(cubeql.getCube()), timeDim));
+          .append(prevRange.toTimeDimWhereClause(cubeql.getAliasForTableName(cubeql.getCube()), timeDim));
       sep = " AND ";
       prevRange = fallBackRange;
       partCol = prevRange.getPartitionColumn();
@@ -457,7 +440,7 @@
     }
     if (!unsupportedTimeDims.isEmpty()) {
       log.info("Not considering fact table:{} as it doesn't support time dimensions: {}", this.getFact(),
-        unsupportedTimeDims);
+          unsupportedTimeDims);
       cubeql.addStoragePruningMsg(this, timeDimNotSupported(unsupportedTimeDims));
       return false;
     }
@@ -471,11 +454,11 @@
     String extraWhere = extraWhereClauseFallback.toString();
     if (!StringUtils.isEmpty(extraWhere)) {
       rangeToWhere.put(timeRange, "((" + rangeWriter
-        .getTimeRangeWhereClause(cubeql, cubeql.getAliasForTableName(cubeql.getCube().getName()), rangeParts)
-        + ") and  (" + extraWhere + "))");
+          .getTimeRangeWhereClause(cubeql, cubeql.getAliasForTableName(cubeql.getCube().getName()), rangeParts)
+          + ") and  (" + extraWhere + "))");
     } else {
       rangeToWhere.put(timeRange, rangeWriter
-        .getTimeRangeWhereClause(cubeql, cubeql.getAliasForTableName(cubeql.getCube().getName()), rangeParts));
+          .getTimeRangeWhereClause(cubeql, cubeql.getAliasForTableName(cubeql.getCube().getName()), rangeParts));
     }
     // Add all the partitions. storagePartitions contains all the partitions for previous time ranges also.
     this.storagePartitions.addAll(rangeParts);
@@ -516,14 +499,14 @@
     Date from = timeRange.getFromDate();
     Date to = timeRange.getToDate();
     Map<String, Map<Date, Float>> completenessMap = completenessChecker
-      .getCompleteness(factDataCompletenessTag, from, to, measureTag);
+        .getCompleteness(factDataCompletenessTag, from, to, measureTag);
     if (completenessMap != null && !completenessMap.isEmpty()) {
       for (Map.Entry<String, Map<Date, Float>> measureCompleteness : completenessMap.entrySet()) {
         String tag = measureCompleteness.getKey();
         for (Map.Entry<Date, Float> completenessResult : measureCompleteness.getValue().entrySet()) {
           if (completenessResult.getValue() < completenessThreshold) {
             log.info("Completeness for the measure_tag {} is {}, threshold: {}, for the hour {}", tag,
-              completenessResult.getValue(), completenessThreshold, formatter.format(completenessResult.getKey()));
+                completenessResult.getValue(), completenessThreshold, formatter.format(completenessResult.getKey()));
             String measureorExprFromTag = tagToMeasureOrExprMap.get(tag);
             Map<String, Float> incompletePartition = incompleteMeasureData.get(measureorExprFromTag);
             if (incompletePartition == null) {
@@ -540,12 +523,12 @@
   }
 
   private Set<FactPartition> getPartitions(TimeRange timeRange, TreeSet<UpdatePeriod> updatePeriods,
-    boolean addNonExistingParts, boolean failOnPartialData, PartitionRangesForPartitionColumns missingParts)
-    throws LensException {
+                                           boolean addNonExistingParts, boolean failOnPartialData, PartitionRangesForPartitionColumns missingParts)
+      throws LensException {
     Set<FactPartition> partitions = new TreeSet<>();
     if (timeRange != null && timeRange.isCoverableBy(updatePeriods) && getPartitions(timeRange.getFromDate(),
-      timeRange.getToDate(), timeRange.getPartitionColumn(), partitions, updatePeriods, addNonExistingParts,
-      failOnPartialData, missingParts)) {
+        timeRange.getToDate(), timeRange.getPartitionColumn(), partitions, updatePeriods, addNonExistingParts,
+        failOnPartialData, missingParts)) {
       return partitions;
     }
     return new TreeSet<>();
@@ -562,43 +545,7 @@
   }
 
   @Override
-  public boolean equals(Object obj) {
-    if (super.equals(obj)) {
-      return true;
-    }
-
-    if (obj == null || !(obj instanceof StorageCandidate)) {
-      return false;
-    }
-
-    StorageCandidate storageCandidateObj = (StorageCandidate) obj;
-    //Assuming that same instance of cube and fact will be used across StorageCandidate s and hence relying directly
-    //on == check for these.
-    return (this.cube == storageCandidateObj.cube && this.fact == storageCandidateObj.fact && this.storageName
-      .equals(storageCandidateObj.storageName));
-  }
-
-  @Override
-  public int hashCode() {
-    return this.name.hashCode();
-  }
-
-  @Override
-  public String toString() {
-    return getName();
-  }
-
-<<<<<<< HEAD
-  public String getStorageWhereString(String storageTable) {
-    return storgeWhereStringMap.get(storageTable);
-  }
-  /**
-   * Update the ASTs to include only the fields queried from this fact, in all the expressions
-   *
-   * @param cubeql
-   * @throws LensException
-   */
-  public void updateASTs(CubeQueryContext cubeql) throws LensException {
+  public void updateAnswerableColumnsQueried(CubeQueryContext cubeql) throws LensException{
     // update select AST with selected fields
     int currentChild = 0;
     for (int i = 0; i < cubeql.getSelectAST().getChildCount(); i++) {
@@ -651,79 +598,44 @@
     return false;
   }
 
+  @Override
+  public boolean equals(Object obj) {
+    if (super.equals(obj)) {
+      return true;
+    }
+
+    if (obj == null || !(obj instanceof StorageCandidate)) {
+      return false;
+    }
+
+    StorageCandidate storageCandidateObj = (StorageCandidate) obj;
+    //Assuming that same instance of cube and fact will be used across StorageCandidate s and hence relying directly
+    //on == check for these.
+    return (this.cube == storageCandidateObj.cube && this.fact == storageCandidateObj.fact && this.storageName
+        .equals(storageCandidateObj.storageName));
+  }
+
+  @Override
+  public int hashCode() {
+    return this.name.hashCode();
+  }
+
+  @Override
+  public String toString() {
+    return getName();
+  }
+
+  public void addValidUpdatePeriod(UpdatePeriod updatePeriod) {
+    this.validUpdatePeriods.add(updatePeriod);
+  }
+
   public void updateFromString(CubeQueryContext query, Set<Dimension> queryDims,
                                Map<Dimension, CandidateDim> dimsToQuery) throws LensException {
-    fromString = "%s"; // to update the storage alias later
+    fromString = getName();
     if (query.isAutoJoinResolved()) {
       fromString =
           query.getAutoJoinCtx().getFromString(fromString, this, queryDims, dimsToQuery,
-              query, this.getQueryAst());
-    }
-  }
-  public ASTNode getStorageWhereClause(String storageTable) {
-    return storgeWhereClauseMap.get(storageTable);
-  }
-
-
-  public String toHQL() throws LensException {
-    //setMissingExpressions();
-    String qfmt = getQueryFormat();
-    Object[] queryTreeStrings = getQueryTreeStrings();
-    if (log.isDebugEnabled()) {
-      log.debug("qfmt: {} Query strings: {}", qfmt, Arrays.toString(queryTreeStrings));
-    }
-    String baseQuery = String.format(qfmt, queryTreeStrings);
-    return baseQuery;
-  }
-
-  private String[] getQueryTreeStrings() throws LensException {
-    List<String> qstrs = new ArrayList<String>();
-    qstrs.add(queryAst.getSelectString());
-    qstrs.add(queryAst.getFromString());
-    if (!StringUtils.isBlank(queryAst.getWhereString())) {
-      qstrs.add(queryAst.getWhereString());
-    }
-    if (!StringUtils.isBlank(queryAst.getGroupByString())) {
-      qstrs.add(queryAst.getGroupByString());
-    }
-    if (!StringUtils.isBlank(queryAst.getHavingString())) {
-      qstrs.add(queryAst.getHavingString());
-    }
-    if (!StringUtils.isBlank(queryAst.getOrderByString())) {
-      qstrs.add(queryAst.getOrderByString());
-    }
-    if (queryAst.getLimitValue() != null) {
-      qstrs.add(String.valueOf(queryAst.getLimitValue()));
-    }
-    return qstrs.toArray(new String[0]);
-  }
-
-  private final String baseQueryFormat = "SELECT %s FROM %s";
-
-  private String getQueryFormat() {
-    StringBuilder queryFormat = new StringBuilder();
-    queryFormat.append(baseQueryFormat);
-    if (!StringUtils.isBlank(queryAst.getWhereString())) {
-      queryFormat.append(" WHERE %s");
-    }
-    if (!StringUtils.isBlank(queryAst.getGroupByString())) {
-      queryFormat.append(" GROUP BY %s");
-    }
-    if (!StringUtils.isBlank(queryAst.getHavingString())) {
-      queryFormat.append(" HAVING %s");
-    }
-    if (!StringUtils.isBlank(queryAst.getOrderByString())) {
-      queryFormat.append(" ORDER BY %s");
-    }
-    if (queryAst.getLimitValue() != null) {
-      queryFormat.append(" LIMIT %s");
-    }
-    return queryFormat.toString();
-  }
-
-=======
-  public void addValidUpdatePeriod(UpdatePeriod updatePeriod) {
-    this.validUpdatePeriods.add(updatePeriod);
-  }
->>>>>>> c55e8a20
+              query, cubeql);
+    }
+  }
 }