--- conflicted
+++ resolved
@@ -1385,15 +1385,9 @@
     properties.put(MetastoreConstants.FACT_AGGREGATED_PROPERTY, "false");
     properties.put(MetastoreConstants.FACT_ABSOLUTE_START_TIME, DateUtil.relativeToAbsolute("now.day - 90 days"));
     properties.put(MetastoreConstants.FACT_ABSOLUTE_END_TIME, DateUtil.relativeToAbsolute("now.day + 7 days"));
-<<<<<<< HEAD
     client.createCubeFactTable(BASE_CUBE_NAME, factName, factColumns, storageAggregatePeriods, 5L,
         properties, storageTables);
-     */
-=======
-    client.createCubeFactTable(BASE_CUBE_NAME, factName, factColumns, storageAggregatePeriods, 5L, properties,
-      storageTables);
->>>>>>> 8e31e3dd
-
+    */
     // create fact5 and fact6 with msr3 and covering timerange as set
     factName = prefix + "fact5";
     factColumns.clear();
