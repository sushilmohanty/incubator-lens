--- conflicted
+++ resolved
@@ -989,13 +989,9 @@
     PruneCauses.BriefAndDetailedError pruneCauses = ne.getJsonMessage();
     /*Since the Flag FAIL_QUERY_ON_PARTIAL_DATA is set, and the queried fact has incomplete data, hence, we expect the
     prune cause to be INCOMPLETE_PARTITION. The below check is to validate this.*/
-<<<<<<< HEAD
     for(String part: INCOMPLETE_PARTITION.errorFormat.split("%s")) {
       assertTrue(pruneCauses.getBrief().contains(part), pruneCauses.getBrief());
     }
-=======
-    assertEquals(pruneCauses.getBrief(), String.format(INCOMPLETE_PARTITION.errorFormat, "[msr9]"));
->>>>>>> 186f03f7
   }
 
   @Test
