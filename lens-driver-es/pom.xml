--- conflicted
+++ resolved
@@ -24,11 +24,7 @@
     <parent>
         <groupId>org.apache.lens</groupId>
         <artifactId>apache-lens</artifactId>
-<<<<<<< HEAD
         <version>2.4.0-beta-SNAPSHOT</version>
-=======
-        <version>2.3.1-beta-SNAPSHOT</version>
->>>>>>> 1237842a
     </parent>
 
     <artifactId>lens-driver-es</artifactId>
