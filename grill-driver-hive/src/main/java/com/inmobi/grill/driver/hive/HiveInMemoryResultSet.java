--- conflicted
+++ resolved
@@ -4,7 +4,7 @@
 import java.util.Iterator;
 import java.util.List;
 
-<<<<<<< HEAD
+import org.apache.hive.service.cli.CLIServiceClient;
 import org.apache.hive.service.cli.ColumnDescriptor;
 import org.apache.hive.service.cli.FetchOrientation;
 import org.apache.hive.service.cli.HiveSQLException;
@@ -13,9 +13,6 @@
 import org.apache.hive.service.cli.Type;
 import org.apache.hive.service.cli.thrift.TBoolValue;
 import org.apache.hive.service.cli.thrift.TByteValue;
-=======
-import org.apache.hive.service.cli.*;
->>>>>>> 758993f3
 import org.apache.hive.service.cli.thrift.TColumnValue;
 import org.apache.hive.service.cli.thrift.TDoubleValue;
 import org.apache.hive.service.cli.thrift.TI16Value;
@@ -26,7 +23,6 @@
 import org.apache.hive.service.cli.thrift.TStringValue;
 import org.apache.hive.service.cli.thrift.ThriftCLIServiceClient;
 
-<<<<<<< HEAD
 import com.inmobi.grill.api.GrillException;
 import com.inmobi.grill.api.query.QueryResult;
 import com.inmobi.grill.api.query.ResultColumn;
@@ -35,7 +31,7 @@
 import com.inmobi.grill.server.api.driver.InMemoryResultSet;
 
 public class HiveInMemoryResultSet extends InMemoryResultSet {
-  private final ThriftCLIServiceClient client;
+  private final CLIServiceClient client;
   private final OperationHandle opHandle;
   private TableSchema metadata;
   private TRowSet rowSet;
@@ -43,7 +39,7 @@
   private Iterator<TRow> rowItr;
   private boolean noMoreResults;
 
-  public HiveInMemoryResultSet(OperationHandle hiveHandle, ThriftCLIServiceClient client) {
+  public HiveInMemoryResultSet(OperationHandle hiveHandle, CLIServiceClient client) {
     this.client = client;
     this.opHandle = hiveHandle;
   }
@@ -115,92 +111,6 @@
     List<ColumnDescriptor> descriptors = getTableSchema().getColumnDescriptors();
 
     List<Object> results = new ArrayList<Object>(row.getColValsSize());
-=======
-import com.inmobi.grill.api.GrillResultSetMetadata;
-import com.inmobi.grill.api.InMemoryResultSet;
-import com.inmobi.grill.exception.GrillException;
-
-public class HiveInMemoryResultSet implements InMemoryResultSet {
-	private final CLIServiceClient client;
-	private final OperationHandle opHandle;
-	private TableSchema metadata;
-	private TRowSet rowSet;
-	private int fetchSize = 100;
-	private Iterator<TRow> rowItr;
-	private boolean noMoreResults;
-	
-	public HiveInMemoryResultSet(OperationHandle hiveHandle, CLIServiceClient client) {
-		this.client = client;
-		this.opHandle = hiveHandle;
-	}
-	
-	private TableSchema getTableSchema() throws GrillException {
-		if (metadata == null) {
-			try {
-				metadata = client.getResultSetMetadata(opHandle);
-			} catch (HiveSQLException e) {
-				throw new GrillException(e);
-			}
-		}
-		return metadata;
-	}
-	
-	@Override
-	public int size() throws GrillException {
-		return getTableSchema().getSize();
-	}
-
-	@Override
-	public GrillResultSetMetadata getMetadata() throws GrillException {
-		return new GrillResultSetMetadata() {
-
-			@Override
-			public List<Column> getColumns() {
-				try {
-					List<ColumnDescriptor> descriptors = getTableSchema().getColumnDescriptors();
-					
-					if (descriptors == null) {
-						return null;
-					}
-					
-					List<Column> columns = new ArrayList<Column>(descriptors.size());
-					
-					for (ColumnDescriptor desc : descriptors) {
-						columns.add(new Column(desc.getName(), desc.getTypeName()));
-					}
-					
-					return columns;
-				} catch (GrillException e) {
-					return null;
-				}
-			}
-		};
-	}
-
-	@Override
-	public boolean hasNext() throws GrillException {
-		if (noMoreResults) {
-			return false;
-		}
-		
-		if (rowItr == null || !rowItr.hasNext()) {
-			try {
-				rowSet = client.fetchResults(opHandle, FetchOrientation.FETCH_NEXT, fetchSize).toTRowSet();
-				noMoreResults = rowSet.getRowsSize() == 0;
-			} catch (Exception e) {
-				throw new GrillException(e);
-			}
-			rowItr = rowSet.getRowsIterator();
-		}
-		return rowItr.hasNext();
-	}
-
-	@Override
-	public List<Object> next() throws GrillException {
-		TRow row = rowItr.next();
-		
-		List<Object> results = new ArrayList<Object>(row.getColValsSize());
->>>>>>> 758993f3
     List<TColumnValue> thriftRow = row.getColVals();
     for (int i = 0 ; i < row.getColValsSize(); i++) {
       TColumnValue tColumnValue = thriftRow.get(i);
