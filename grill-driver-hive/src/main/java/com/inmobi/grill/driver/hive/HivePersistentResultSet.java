package com.inmobi.grill.driver.hive;

import java.util.ArrayList;
import java.util.List;

import org.apache.hadoop.fs.Path;
import org.apache.hive.service.cli.*;
import org.apache.hive.service.cli.thrift.ThriftCLIServiceClient;

import com.inmobi.grill.api.GrillException;
import com.inmobi.grill.api.query.QueryHandle;
import com.inmobi.grill.api.query.QueryResult;
import com.inmobi.grill.api.query.QueryResultSetMetadata;
import com.inmobi.grill.api.query.ResultColumn;
import com.inmobi.grill.server.api.driver.GrillResultSetMetadata;
import com.inmobi.grill.server.api.driver.PersistentResultSet;

<<<<<<< HEAD
public class HivePersistentResultSet extends PersistentResultSet {
  private final Path path;
  private final OperationHandle opHandle;
  private final ThriftCLIServiceClient client;
=======
public class HivePersistentResultSet implements PersistentResultSet {
	private final Path path;
	private final OperationHandle opHandle;
	private final CLIServiceClient client;
>>>>>>> 758993f3
  private final QueryHandle queryHandle;
  private TableSchema metadata;

  public HivePersistentResultSet(Path resultSetPath, OperationHandle opHandle,
<<<<<<< HEAD
      ThriftCLIServiceClient client, QueryHandle queryHandle) {
    this.path = resultSetPath;
    this.client = client;
    this.opHandle = opHandle;
=======
  		CLIServiceClient client, QueryHandle queryHandle) {
  	this.path = resultSetPath;
  	this.client = client;
  	this.opHandle = opHandle;
>>>>>>> 758993f3
    this.queryHandle = queryHandle;
  }

  private TableSchema getTableSchema() throws HiveSQLException {
    if (metadata == null) {
      metadata = client.getResultSetMetadata(opHandle);
    }
    return metadata;
  }

  public QueryHandle getQueryHandle() {
    return queryHandle;
  }

  @Override
  public int size() throws GrillException {
    return -1;
  }

  @Override
  public String getOutputPath() throws GrillException {
    return path.toString();
  }

  @Override
  public GrillResultSetMetadata getMetadata() throws GrillException {
    return new GrillResultSetMetadata() {
      @Override
      public List<ResultColumn> getColumns() {
        List<ColumnDescriptor> descriptors;

        try {
          descriptors = getTableSchema().getColumnDescriptors();
        } catch (HiveSQLException e) {
          return null;
        }

        if (descriptors == null) {
          return null;
        }

        List<ResultColumn> columns = new ArrayList<ResultColumn>(descriptors.size());
        for (ColumnDescriptor colDesc : descriptors) {
          columns.add(new ResultColumn(colDesc.getName(), colDesc.getTypeName()));
        }
        return columns;
      }
    };
  }
}<|MERGE_RESOLUTION|>--- conflicted
+++ resolved
@@ -5,42 +5,25 @@
 
 import org.apache.hadoop.fs.Path;
 import org.apache.hive.service.cli.*;
-import org.apache.hive.service.cli.thrift.ThriftCLIServiceClient;
 
 import com.inmobi.grill.api.GrillException;
 import com.inmobi.grill.api.query.QueryHandle;
-import com.inmobi.grill.api.query.QueryResult;
-import com.inmobi.grill.api.query.QueryResultSetMetadata;
 import com.inmobi.grill.api.query.ResultColumn;
 import com.inmobi.grill.server.api.driver.GrillResultSetMetadata;
 import com.inmobi.grill.server.api.driver.PersistentResultSet;
 
-<<<<<<< HEAD
 public class HivePersistentResultSet extends PersistentResultSet {
   private final Path path;
   private final OperationHandle opHandle;
-  private final ThriftCLIServiceClient client;
-=======
-public class HivePersistentResultSet implements PersistentResultSet {
-	private final Path path;
-	private final OperationHandle opHandle;
 	private final CLIServiceClient client;
->>>>>>> 758993f3
   private final QueryHandle queryHandle;
   private TableSchema metadata;
 
   public HivePersistentResultSet(Path resultSetPath, OperationHandle opHandle,
-<<<<<<< HEAD
-      ThriftCLIServiceClient client, QueryHandle queryHandle) {
-    this.path = resultSetPath;
-    this.client = client;
-    this.opHandle = opHandle;
-=======
   		CLIServiceClient client, QueryHandle queryHandle) {
   	this.path = resultSetPath;
   	this.client = client;
   	this.opHandle = opHandle;
->>>>>>> 758993f3
     this.queryHandle = queryHandle;
   }
 
