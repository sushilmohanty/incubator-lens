package com.inmobi.grill.driver.hive;

import java.util.ArrayList;
import java.util.List;

import org.apache.commons.lang.StringUtils;
import org.apache.hadoop.hive.conf.HiveConf;
import org.apache.hadoop.hive.ql.metadata.Hive;
import org.apache.hadoop.hive.ql.metadata.HiveException;
import org.apache.hadoop.hive.ql.metadata.Table;

import com.inmobi.grill.api.query.QueryCost;
import com.inmobi.grill.api.query.QueryPrepareHandle;
import com.inmobi.grill.server.api.GrillConfConstants;
import com.inmobi.grill.server.api.driver.DriverQueryPlan;

<<<<<<< HEAD
public class HiveQueryPlan extends DriverQueryPlan {
=======
public class HiveQueryPlan extends QueryPlan {
  private String explainOutput;
>>>>>>> 57051794
  enum ParserState {
    BEGIN,
    FILE_OUTPUT_OPERATOR,
    TABLE_SCAN,
    JOIN,
    SELECT,
    GROUPBY,
    GROUPBY_KEYS,
    GROUPBY_EXPRS,
    MOVE,
    MAP_REDUCE,
  };

  public HiveQueryPlan(List<String> explainOutput, QueryPrepareHandle prepared,
      HiveConf conf) throws HiveException {
    setPrepareHandle(prepared);
    setExecMode(ExecMode.BATCH);
    setScanMode(ScanMode.PARTIAL_SCAN);
    extractPlanDetails(explainOutput, conf);
    this.explainOutput = StringUtils.join(explainOutput, '\n');
  }

  private void extractPlanDetails(List<String> explainOutput, HiveConf conf) throws HiveException {
    ParserState state = ParserState.BEGIN;
    ParserState prevState = state;
    ArrayList<ParserState> states = new ArrayList<ParserState>();
    Hive metastore = Hive.get(conf);

    for (String line : explainOutput) {
      //System.out.println("@@ " + states + " [" +state + "] " + line);
      String tr = line.trim();
      prevState = state;
      state = nextState(tr, state);

      if (prevState != state) {
        states.add(prevState);
      }

      switch (state) {
        case MOVE:
          if (tr.startsWith("destination:")) {
            String outputPath = tr.replace("destination:", "").trim();
            resultDestination = outputPath;
          }
          break;
        case TABLE_SCAN:
          if (tr.startsWith("alias:")) {
            String tableName = tr.replace("alias:", "").trim();
            tablesQueried.add(tableName);
            Table tbl = metastore.getTable(tableName);
            String costStr = tbl.getParameters().get(GrillConfConstants.STORAGE_COST);
            
            Double weight = 1d;
            if (costStr != null) {
              weight = Double.parseDouble(costStr);
            }
            tableWeights.put(tableName, weight);
          }
          break;
        case JOIN:
          if (tr.equals("condition map:")) {
            numJoins++;
          }
          break;
        case SELECT:
          if (tr.startsWith("expr:") && states.get(states.size() - 1) == ParserState.TABLE_SCAN) {
            numSels++;
          }
          break;
        case GROUPBY_EXPRS:
          if (tr.startsWith("expr:")) {
            numAggrExprs++;
          }
          break;
        case GROUPBY_KEYS:
          if (tr.startsWith("expr:")) {
            numGbys++;
          }
          break;
      }
    }
	}

  private ParserState nextState(String tr, ParserState state) {
    if (tr.equals("File Output Operator")) {
      return ParserState.FILE_OUTPUT_OPERATOR;
    } else if (tr.equals("Map Reduce")) {
      return ParserState.MAP_REDUCE;
    } else if (tr.equals("Move Operator")) {
      return ParserState.MOVE;
    } else if (tr.equals("TableScan")) {
      return ParserState.TABLE_SCAN;
    } else if (tr.equals("Map Join Operator")) {
      return ParserState.JOIN;
    } else if (tr.equals("Select Operator")) {
      return ParserState.SELECT;
    } else if (tr.equals("Group By Operator")) {
      return ParserState.GROUPBY;
    } else if (tr.startsWith("aggregations:") && state == ParserState.GROUPBY) {
      return ParserState.GROUPBY_EXPRS;
    } else if (tr.startsWith("keys:") && state == ParserState.GROUPBY_EXPRS) {
      return ParserState.GROUPBY_KEYS;
    }

    return state;
  }

  @Override
	public String getPlan() {
		return explainOutput;
	}

	@Override
	public QueryCost getCost() {
		return null;
	}

}<|MERGE_RESOLUTION|>--- conflicted
+++ resolved
@@ -14,12 +14,8 @@
 import com.inmobi.grill.server.api.GrillConfConstants;
 import com.inmobi.grill.server.api.driver.DriverQueryPlan;
 
-<<<<<<< HEAD
 public class HiveQueryPlan extends DriverQueryPlan {
-=======
-public class HiveQueryPlan extends QueryPlan {
   private String explainOutput;
->>>>>>> 57051794
   enum ParserState {
     BEGIN,
     FILE_OUTPUT_OPERATOR,
