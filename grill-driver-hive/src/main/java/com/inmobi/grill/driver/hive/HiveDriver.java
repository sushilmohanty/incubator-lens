package com.inmobi.grill.driver.hive;

import java.io.ByteArrayInputStream;
import java.io.IOException;
import java.util.ArrayList;
import java.util.HashMap;
import java.util.List;
import java.util.Map;
import java.util.concurrent.locks.Lock;
import java.util.concurrent.locks.ReentrantLock;

import org.apache.commons.lang.StringUtils;
import org.apache.hadoop.conf.Configuration;
import org.apache.hadoop.fs.Path;
import org.apache.hadoop.hive.conf.HiveConf;
import org.apache.hadoop.hive.ql.TaskStatus;
import org.apache.hadoop.hive.ql.metadata.HiveException;
import org.apache.hive.service.cli.HiveSQLException;
import org.apache.hive.service.cli.OperationHandle;
import org.apache.hive.service.cli.OperationState;
import org.apache.hive.service.cli.OperationStatus;
import org.apache.hive.service.cli.SessionHandle;
import org.apache.hive.service.cli.thrift.TStringValue;
import org.apache.hive.service.cli.thrift.ThriftCLIServiceClient;
import org.apache.log4j.Logger;
import org.codehaus.jackson.map.ObjectMapper;
import org.codehaus.jackson.type.TypeReference;

import com.inmobi.grill.api.GrillConfConstants;
import com.inmobi.grill.api.GrillDriver;
import com.inmobi.grill.api.GrillResultSet;
import com.inmobi.grill.api.PreparedQueryContext;
import com.inmobi.grill.api.QueryCompletionListener;
import com.inmobi.grill.api.QueryContext;
import com.inmobi.grill.api.QueryHandle;
import com.inmobi.grill.api.QueryPlan;
import com.inmobi.grill.api.QueryPrepareHandle;
import com.inmobi.grill.api.QueryStatus;
import com.inmobi.grill.api.QueryStatus.Status;
import com.inmobi.grill.exception.GrillException;

public class HiveDriver implements GrillDriver {
  public static final Logger LOG = Logger.getLogger(HiveDriver.class);

  public static final String GRILL_USER_NAME_KEY = "grill.hs2.user";
  public static final String GRILL_PASSWORD_KEY = "grill.hs2.password";
  public static final String GRILL_HIVE_CONNECTION_CLASS = "grill.hive.connection.class";
  public static final String GRILL_RESULT_SET_PARENT_DIR_DEFAULT = "/tmp/grillreports";
  public static final String GRILL_ADD_INSERT_OVEWRITE = "grill.add.insert.overwrite";

  private HiveConf conf;
  private SessionHandle session;
  private Map<QueryHandle, OperationHandle> hiveHandles =
      new HashMap<QueryHandle, OperationHandle>();
  private ThriftConnection connection;
  private final Lock connectionLock;
  private final Lock sessionLock;

  public HiveDriver() throws GrillException {
    this.connectionLock = new ReentrantLock();
    this.sessionLock = new ReentrantLock();
  }

  @Override
  public Configuration getConf() {
    return conf;
  }

  @Override
  public void configure(Configuration conf) throws GrillException {
    this.conf = new HiveConf(conf, HiveDriver.class);
  }

  @Override
  public QueryPlan explain(final String query, final Configuration conf)
      throws GrillException {
    HiveConf explainConf = new HiveConf(conf, HiveDriver.class);
    explainConf.setBoolean(GrillConfConstants.GRILL_PERSISTENT_RESULT_SET, false);
    String explainQuery = "EXPLAIN EXTENDED " + query;
    QueryContext explainQueryCtx = new QueryContext(explainQuery, null, explainConf);
    // Get result set of explain
    HiveInMemoryResultSet inMemoryResultSet = (HiveInMemoryResultSet) execute(
        explainQueryCtx);
    List<String> explainOutput = new ArrayList<String>();
    while (inMemoryResultSet.hasNext()) {
      explainOutput.add((String)inMemoryResultSet.next().get(0));
    }
    LOG.info("Explain: " + query);
    try {
      return new HiveQueryPlan(explainOutput, null,
          new HiveConf(conf, HiveDriver.class));
    } catch (HiveException e) {
      throw new GrillException("Unable to create hive query plan", e);
    }
  }

  @Override
  public QueryPlan explainAndPrepare(PreparedQueryContext pContext)
      throws GrillException {
    QueryPlan plan = explain(pContext.getDriverQuery(), pContext.getConf());
    plan.setPrepareHandle(pContext.getPrepareHandle());
    return plan;
  }

  @Override
  public void prepare(PreparedQueryContext pContext) throws GrillException {
    // NO OP
  }

  @Override
  public void closePreparedQuery(QueryPrepareHandle handle)
      throws GrillException {
    // NO OP

  }

  public GrillResultSet execute(QueryContext ctx) throws GrillException {
    try {
      addPersistentPath(ctx);
      ctx.getConf().set("mapred.job.name", ctx.getQueryHandle().toString());
      OperationHandle op = getClient().executeStatement(getSession(), ctx.getDriverQuery(), 
          ctx.getConf().getValByRegex(".*"));
      hiveHandles.put(ctx.getQueryHandle(), op);
      OperationStatus status = getClient().getOperationStatus(op);

      if (status.getState() == OperationState.ERROR) {
        throw new GrillException("Unknown error while running query " + ctx.getUserQuery());
      }
      return createResultSet(ctx);
    } catch (IOException e) {
      throw new GrillException("Error adding persistent path" , e);
    } catch (HiveSQLException hiveErr) {
      throw new GrillException("Error executing query" , hiveErr);
    }
  }

  @Override
  public void executeAsync(QueryContext ctx)
      throws GrillException {
    try {
      addPersistentPath(ctx);
      ctx.getConf().set("mapred.job.name", ctx.getQueryHandle().toString());
      OperationHandle op = getClient().executeStatementAsync(getSession(),
          ctx.getDriverQuery(), 
          ctx.getConf().getValByRegex(".*"));
      hiveHandles.put(ctx.getQueryHandle(), op);
    } catch (IOException e) {
      throw new GrillException("Error adding persistent path" , e);
    } catch (HiveSQLException e) {
      throw new GrillException("Error executing async query", e);
    }
  }

  @Override
  public QueryStatus getStatus(QueryHandle handle)  throws GrillException {
    LOG.info("GetStatus: " + handle);
    OperationHandle hiveHandle = getHiveHandle(handle);
    ByteArrayInputStream in = null;
    boolean hasResult = false;
    try {
      // Get operation status from hive server
      OperationStatus opStatus = getClient().getOperationStatus(hiveHandle);
      QueryStatus.Status stat = null;

      switch (opStatus.getState()) {
      case CANCELED:
        stat = Status.CANCELED;
        break;
      case CLOSED:
        stat = Status.CLOSED;
        break;
      case ERROR:
        stat = Status.FAILED;
        break;
      case FINISHED:
        stat = Status.SUCCESSFUL;
        hasResult = true;
        break;
      case INITIALIZED:
        stat = Status.RUNNING;
        break;
      case RUNNING:
        stat = Status.RUNNING;
        break;
      case PENDING:
        stat = Status.LAUNCHED;
        break;
      case UNKNOWN:
        stat = Status.UNKNOWN;
        break;
      }

      float progress = 0f;
      String jsonTaskStatus = opStatus.getTaskStatus();
      String msg = "";
      if (StringUtils.isNotBlank(jsonTaskStatus)) {
        ObjectMapper mapper = new ObjectMapper();
        in = new ByteArrayInputStream(jsonTaskStatus.getBytes("UTF-8"));
        List<TaskStatus> taskStatuses = 
            mapper.readValue(in, new TypeReference<List<TaskStatus>>() {});
        int completedTasks = 0;
        StringBuilder message = new StringBuilder();
        for (TaskStatus taskStat : taskStatuses) {
          String state = taskStat.getTaskState();
          if ("FINISHED_STATE".equalsIgnoreCase(state)) {
            completedTasks++;
          }
          message.append(taskStat.getExternalHandle()).append(":").append(state).append(" ");
        }
        progress = taskStatuses.size() == 0 ? 0 : (float)completedTasks/taskStatuses.size();
        msg = message.toString();
      } else {
        LOG.warn("Empty task statuses");
      }
<<<<<<< HEAD
      return new QueryStatus(progress, stat, msg, hasResult);
=======
      return new QueryStatus(progress, stat, msg, false, ctx.hiveHandle.getHandleIdentifier().toString());
>>>>>>> 502f7ea7
    } catch (Exception e) {
      throw new GrillException("Error getting query status", e);
    } finally {
      if (in != null) {
        try {
          in.close();
        } catch (IOException e) {
          e.printStackTrace();
        }
      }
    }
  }

  @Override
  public GrillResultSet fetchResultSet(QueryContext ctx)  throws GrillException {
    LOG.info("FetchResultSet: " + ctx.getQueryHandle());
    // This should be applicable only for a async query
    return createResultSet(ctx);
  }

  @Override
  public void closeResultSet(QueryHandle handle) throws GrillException {
    // NO OP ?
  }

  @Override
  public void closeQuery(QueryHandle handle) throws GrillException {
    LOG.info("CloseQuery: " + handle);
    OperationHandle opHandle = hiveHandles.remove(handle);
    if (opHandle != null) {
      try {
        getClient().closeOperation(opHandle);
      } catch (HiveSQLException e) {
        throw new GrillException("Unable to close query", e);
      }
    }
  }

  @Override
  public boolean cancelQuery(QueryHandle handle)  throws GrillException {
    LOG.info("CancelQuery: " + handle);
    OperationHandle hiveHandle = getHiveHandle(handle);
    try {
      getClient().cancelOperation(hiveHandle);
      return true;
    } catch (HiveSQLException e) {
      throw new GrillException();
    }
  }

  @Override
  public void close() {
    LOG.info("CloseDriver");
    // Close this driver and release all resources
    for (QueryHandle query : new ArrayList<QueryHandle>(hiveHandles.keySet())) {
      try {
        closeQuery(query);
      } catch (GrillException exc) {
        LOG.warn("Could not close query" +  query, exc);
      }
    }

    try {
      getClient().closeSession(getSession());
    } catch (Exception e) {
      LOG.error("Unable to close connection", e);
    }
  }

  protected ThriftCLIServiceClient getClient() throws GrillException {
    connectionLock.lock();
    try {
      if (connection == null) {
        Class<? extends ThriftConnection> clazz = conf.getClass(
            GRILL_HIVE_CONNECTION_CLASS, 
            EmbeddedThriftConnection.class, 
            ThriftConnection.class);
        try {
          this.connection = clazz.newInstance();
          LOG.info("New thrift connection " + clazz.getName());
        } catch (Exception e) {
          throw new GrillException(e);
        }
      }
    } finally {
      connectionLock.unlock();
    }
    return connection.getClient(conf);
  }

  private GrillResultSet createResultSet(QueryContext context)
      throws GrillException {
    if (context.isPersistent()) {
      return new HivePersistentResultSet(new Path(context.getResultSetPath()),
          hiveHandles.get(context.getQueryHandle()), getClient(), context.getQueryHandle());
    } else {
      return new HiveInMemoryResultSet(
          hiveHandles.get(context.getQueryHandle()), getClient());
    }
  }

  void addPersistentPath(QueryContext context) throws IOException {
    String hiveQuery;
    if (context.isPersistent() &&
        context.getConf().getBoolean(GRILL_ADD_INSERT_OVEWRITE, true)) {
      // store persistent data into user specified location
      // If absent, take default home directory
      String resultSetParentDir = context.getResultSetPersistentPath();
      StringBuilder builder;
      Path resultSetPath;
      if (StringUtils.isNotBlank(resultSetParentDir)) {
        resultSetPath = new Path(resultSetParentDir, context.getQueryHandle().toString());
        // create query
        builder = new StringBuilder("INSERT OVERWRITE DIRECTORY ");
      } else {
        // Write to /tmp/grillreports
        resultSetPath = new
            Path(GRILL_RESULT_SET_PARENT_DIR_DEFAULT, context.getQueryHandle().toString());
        builder = new StringBuilder("INSERT OVERWRITE LOCAL DIRECTORY ");
      }
      context.setResultSetPath(resultSetPath.makeQualified(
          resultSetPath.getFileSystem(context.getConf())).toString());
      builder.append('"').append(resultSetPath).append('"')
      .append(' ').append(context.getDriverQuery()).append(' ');
      hiveQuery =  builder.toString();
    } else {
      hiveQuery = context.getDriverQuery();
    }
    context.setDriverQuery(hiveQuery);
  }

  private SessionHandle getSession() throws GrillException {
    sessionLock.lock();
    try {
      if (session == null) {
        try {
          String userName = conf.getUser();
          session = getClient().openSession(userName, "");
          LOG.info("New session: " + session.getSessionId());
        } catch (Exception e) {
          throw new GrillException(e);
        }
      }
    } finally {
      sessionLock.unlock();
    }
    return session;
  }

  private OperationHandle getHiveHandle(QueryHandle handle) throws GrillException {
    OperationHandle opHandle = hiveHandles.get(handle);
    if (opHandle == null) {
      throw new GrillException("Query not found " + handle); 
    }
    return opHandle;
  }

  private class QueryCompletionNotifier implements Runnable {
    long pollInterval;
    OperationHandle hiveHandle;
    long timeoutMillis;
    QueryCompletionListener listener;
    QueryHandle handle;

    QueryCompletionNotifier(QueryHandle handle, long timeoutMillis,
        QueryCompletionListener listener) throws GrillException {
      hiveHandle = getHiveHandle(handle);
      this.timeoutMillis = timeoutMillis;
      this.listener = listener;
      this.pollInterval = timeoutMillis/10;
    }

    @Override
    public void run() {
      // till query is complete or timeout has reached
      long timeSpent = 0;
      String error = null;
      try {
        while (timeSpent <= timeoutMillis) { 
          if (isFinished(hiveHandle)) {
            listener.onCompletion(handle);
            return;
          }
          Thread.sleep(pollInterval);
          timeSpent += pollInterval;
        }
        error = "timedout";
      } catch (Exception e) {
        LOG.warn("Error while polling for status", e);
        error = "error polling";
      }
      listener.onError(handle, error);
    }

    private boolean isFinished(OperationHandle hiveHandle) throws GrillException {
      OperationState state;
      try {
        state = getClient().getOperationStatus(hiveHandle).getState();
      } catch (HiveSQLException e) {
        throw new GrillException("Could not get Status", e);
      }
      if (state.equals(OperationState.FINISHED) ||
          state.equals(OperationState.CANCELED) ||
          state.equals(OperationState.ERROR) ||
          state.equals(OperationState.CLOSED)) {
        return true;
      }
      return false;
    }
  }

  @Override
  public void registerForCompletionNotification(QueryHandle handle,
      long timeoutMillis, QueryCompletionListener listener)
          throws GrillException {
    Thread th = new Thread(new QueryCompletionNotifier(handle, timeoutMillis, listener));
    th.start();
  }
}<|MERGE_RESOLUTION|>--- conflicted
+++ resolved
@@ -212,11 +212,7 @@
       } else {
         LOG.warn("Empty task statuses");
       }
-<<<<<<< HEAD
-      return new QueryStatus(progress, stat, msg, hasResult);
-=======
       return new QueryStatus(progress, stat, msg, false, ctx.hiveHandle.getHandleIdentifier().toString());
->>>>>>> 502f7ea7
     } catch (Exception e) {
       throw new GrillException("Error getting query status", e);
     } finally {
