package com.inmobi.grill.driver.hive;

<<<<<<< HEAD
=======

import static org.junit.Assert.assertNotNull;
import static org.testng.Assert.assertEquals;

import java.util.ArrayList;
import java.util.List;
import java.util.concurrent.atomic.AtomicInteger;

import org.apache.commons.logging.Log;
import org.apache.commons.logging.LogFactory;
>>>>>>> 758993f3
import org.apache.hadoop.hive.conf.HiveConf;
import org.apache.hadoop.hive.metastore.api.Database;
import org.apache.hadoop.hive.ql.metadata.Hive;
import org.apache.hadoop.hive.ql.session.SessionState;
import org.apache.hive.service.server.HiveServer2;
import org.testng.annotations.AfterClass;
import org.testng.annotations.AfterMethod;
import org.testng.annotations.BeforeClass;
import org.testng.annotations.BeforeMethod;
import org.testng.annotations.Test;

<<<<<<< HEAD
import com.inmobi.grill.server.api.GrillConfConstants;
import com.inmobi.grill.server.api.query.QueryContext;


import static org.testng.Assert.assertNotNull;
=======
import com.inmobi.grill.api.QueryHandle;
import com.inmobi.grill.api.QueryStatus;
import com.inmobi.grill.exception.GrillException;
>>>>>>> 758993f3

public class TestRemoteHiveDriver extends TestHiveDriver {
  public static final Log LOG = LogFactory.getLog(TestRemoteHiveDriver.class);
  static final String HS2_HOST = "localhost";
  static final int  HS2_PORT = 12345;
  static HiveServer2 server;
  private static HiveConf remoteConf = new HiveConf();

  @BeforeClass
  public static void createHS2Service() throws Exception {
    remoteConf.setClass(HiveDriver.GRILL_HIVE_CONNECTION_CLASS, RemoteThriftConnection.class,
        ThriftConnection.class);
    remoteConf.set("hive.lock.manager", "org.apache.hadoop.hive.ql.lockmgr.EmbeddedLockManager");
    remoteConf.setVar(HiveConf.ConfVars.HIVE_SERVER2_THRIFT_BIND_HOST, HS2_HOST);
    remoteConf.setIntVar(HiveConf.ConfVars.HIVE_SERVER2_THRIFT_PORT, HS2_PORT);
    remoteConf.setIntVar(HiveConf.ConfVars.HIVE_SERVER2_THRIFT_CLIENT_CONNECTION_RETRY_LIMIT, 3);
    remoteConf.setIntVar(HiveConf.ConfVars.HIVE_SERVER2_THRIFT_CLIENT_RETRY_LIMIT, 3);
    remoteConf.setIntVar(HiveConf.ConfVars.SERVER_READ_SOCKET_TIMEOUT, 60000);
    remoteConf.setLong(HiveDriver.GRILL_CONNECTION_EXPIRY_DELAY, 10000);

    SessionState.start(remoteConf);
    Hive client = Hive.get(remoteConf);
    Database database = new Database();
    database.setName(TestRemoteHiveDriver.class.getSimpleName());
    client.createDatabase(database, true);
    SessionState.get().setCurrentDatabase(TestRemoteHiveDriver.class.getSimpleName());

    server = new HiveServer2();
    server.init(remoteConf);
    server.start();
    // TODO figure out a better way to wait for thrift service to start
    Thread.sleep(7000);
  }

  @AfterClass
  public static void stopHS2Service() throws Exception  {
    try {
      server.stop();
    } catch (Exception e) {
      e.printStackTrace();
    }
    Hive.get(remoteConf).dropDatabase(TestRemoteHiveDriver.class.getSimpleName(), true, true, true);
  }

  @BeforeMethod
  @Override
  public void beforeTest() throws Exception {
    conf = new HiveConf(remoteConf);
    // Check if hadoop property set
    System.out.println("###HADOOP_PATH " + System.getProperty("hadoop.bin.path"));
    assertNotNull(System.getProperty("hadoop.bin.path"));
    driver = new HiveDriver();
    driver.configure(conf);
    conf.setBoolean(HiveDriver.GRILL_ADD_INSERT_OVEWRITE, false);
    conf.setBoolean(GrillConfConstants.GRILL_PERSISTENT_RESULT_SET, false);
    driver.execute(new QueryContext("USE " + TestRemoteHiveDriver.class.getSimpleName(), null, conf));
    conf.setBoolean(HiveDriver.GRILL_ADD_INSERT_OVEWRITE, true);
    conf.setBoolean(GrillConfConstants.GRILL_PERSISTENT_RESULT_SET, true);
  }

  @AfterMethod
  @Override
  public void afterTest() throws Exception {
    driver.close();
  }

  @Test
  public void testMultiThreadClient() throws Exception {
    LOG.info("@@ Starting multi thread test");
    // Launch two threads
    createTestTable("test_multithreads");
    HiveConf thConf = new HiveConf(conf, TestRemoteHiveDriver.class);
    thConf.setLong(HiveDriver.GRILL_CONNECTION_EXPIRY_DELAY, 10000);
    final HiveDriver thrDriver = new HiveDriver();
    thrDriver.configure(thConf);
    thrDriver.execute("USE " + TestRemoteHiveDriver.class.getSimpleName(), conf);

    // Launch a select query
    final int QUERIES = 5;
    int launchedQueries = 0;
    final int THREADS = 5;
    final long POLL_DELAY = 500;
    List<Thread> thrs = new ArrayList<Thread>();
    final AtomicInteger errCount = new AtomicInteger();

    for (int q = 0; q < QUERIES; q++) {
      QueryHandle qhandle;
      try {
        qhandle = thrDriver.executeAsync("SELECT * FROM test_multithreads", conf);
      } catch (GrillException e) {
        errCount.incrementAndGet();
        LOG.info(q + " executeAsync error: " + e.getCause());
        continue;
      }
      LOG.info("@@ Launched query: " + q + " " + qhandle.getHandleId());
      launchedQueries++;
      // Launch many threads to poll for status
      final QueryHandle handle = qhandle;

      for (int i = 0; i < THREADS; i++) {
        int thid = q * THREADS + i;
        Thread th = new Thread(new Runnable() {
          @Override
          public void run() {
            for (int i = 0; i < 1000; i++) {
              try {
                QueryStatus status = thrDriver.getStatus(handle);
                if (status.getStatus() == QueryStatus.Status.CANCELED
                    || status.getStatus() == QueryStatus.Status.CLOSED
                    || status.getStatus() == QueryStatus.Status.SUCCESSFUL
                    || status.getStatus() == QueryStatus.Status.FAILED) {
                  LOG.info("@@ " + handle.getHandleId() + " >> " + status.getStatus());
                  break;
                }

                Thread.sleep(POLL_DELAY);
              } catch (GrillException e) {
                LOG.error("Got Exception", e.getCause());
                break;
              } catch (InterruptedException e) {
                e.printStackTrace();
                break;
              }
            }
          }
        });
        thrs.add(th);
        th.setName("Poller#" + (thid));
        th.start();
      }
    }

    for (Thread th : thrs) {
      try {
        th.join(10000);
      } catch (InterruptedException e) {
        LOG.warn("Not ended yet: " + th.getName());
      }
    }
    LOG.info("@@ Completed all pollers. Total thrift errors: " + errCount.get());
    assertEquals(launchedQueries, QUERIES);
    assertEquals(thrs.size(), QUERIES * THREADS);
    assertEquals(errCount.get(), 0);
  }
}<|MERGE_RESOLUTION|>--- conflicted
+++ resolved
@@ -1,9 +1,6 @@
 package com.inmobi.grill.driver.hive;
 
-<<<<<<< HEAD
-=======
 
-import static org.junit.Assert.assertNotNull;
 import static org.testng.Assert.assertEquals;
 
 import java.util.ArrayList;
@@ -12,29 +9,23 @@
 
 import org.apache.commons.logging.Log;
 import org.apache.commons.logging.LogFactory;
->>>>>>> 758993f3
 import org.apache.hadoop.hive.conf.HiveConf;
 import org.apache.hadoop.hive.metastore.api.Database;
 import org.apache.hadoop.hive.ql.metadata.Hive;
 import org.apache.hadoop.hive.ql.session.SessionState;
 import org.apache.hive.service.server.HiveServer2;
+import org.testng.Assert;
 import org.testng.annotations.AfterClass;
 import org.testng.annotations.AfterMethod;
 import org.testng.annotations.BeforeClass;
 import org.testng.annotations.BeforeMethod;
 import org.testng.annotations.Test;
 
-<<<<<<< HEAD
+import com.inmobi.grill.api.GrillException;
+import com.inmobi.grill.api.query.QueryHandle;
+import com.inmobi.grill.api.query.QueryStatus;
 import com.inmobi.grill.server.api.GrillConfConstants;
 import com.inmobi.grill.server.api.query.QueryContext;
-
-
-import static org.testng.Assert.assertNotNull;
-=======
-import com.inmobi.grill.api.QueryHandle;
-import com.inmobi.grill.api.QueryStatus;
-import com.inmobi.grill.exception.GrillException;
->>>>>>> 758993f3
 
 public class TestRemoteHiveDriver extends TestHiveDriver {
   public static final Log LOG = LogFactory.getLog(TestRemoteHiveDriver.class);
@@ -44,6 +35,17 @@
   private static HiveConf remoteConf = new HiveConf();
 
   @BeforeClass
+  public static void setupTest() throws Exception {
+    createHS2Service();
+
+    SessionState.start(remoteConf);
+    Hive client = Hive.get(remoteConf);
+    Database database = new Database();
+    database.setName(TestRemoteHiveDriver.class.getSimpleName());
+    client.createDatabase(database, true);
+    SessionState.get().setCurrentDatabase(TestRemoteHiveDriver.class.getSimpleName());
+  }
+
   public static void createHS2Service() throws Exception {
     remoteConf.setClass(HiveDriver.GRILL_HIVE_CONNECTION_CLASS, RemoteThriftConnection.class,
         ThriftConnection.class);
@@ -54,14 +56,6 @@
     remoteConf.setIntVar(HiveConf.ConfVars.HIVE_SERVER2_THRIFT_CLIENT_RETRY_LIMIT, 3);
     remoteConf.setIntVar(HiveConf.ConfVars.SERVER_READ_SOCKET_TIMEOUT, 60000);
     remoteConf.setLong(HiveDriver.GRILL_CONNECTION_EXPIRY_DELAY, 10000);
-
-    SessionState.start(remoteConf);
-    Hive client = Hive.get(remoteConf);
-    Database database = new Database();
-    database.setName(TestRemoteHiveDriver.class.getSimpleName());
-    client.createDatabase(database, true);
-    SessionState.get().setCurrentDatabase(TestRemoteHiveDriver.class.getSimpleName());
-
     server = new HiveServer2();
     server.init(remoteConf);
     server.start();
@@ -70,13 +64,17 @@
   }
 
   @AfterClass
+  public static void cleanupTest() throws Exception  {
+    stopHS2Service();
+    Hive.get(remoteConf).dropDatabase(TestRemoteHiveDriver.class.getSimpleName(), true, true, true);
+  }
+
   public static void stopHS2Service() throws Exception  {
     try {
       server.stop();
     } catch (Exception e) {
       e.printStackTrace();
     }
-    Hive.get(remoteConf).dropDatabase(TestRemoteHiveDriver.class.getSimpleName(), true, true, true);
   }
 
   @BeforeMethod
@@ -85,7 +83,7 @@
     conf = new HiveConf(remoteConf);
     // Check if hadoop property set
     System.out.println("###HADOOP_PATH " + System.getProperty("hadoop.bin.path"));
-    assertNotNull(System.getProperty("hadoop.bin.path"));
+    Assert.assertNotNull(System.getProperty("hadoop.bin.path"));
     driver = new HiveDriver();
     driver.configure(conf);
     conf.setBoolean(HiveDriver.GRILL_ADD_INSERT_OVEWRITE, false);
@@ -110,7 +108,8 @@
     thConf.setLong(HiveDriver.GRILL_CONNECTION_EXPIRY_DELAY, 10000);
     final HiveDriver thrDriver = new HiveDriver();
     thrDriver.configure(thConf);
-    thrDriver.execute("USE " + TestRemoteHiveDriver.class.getSimpleName(), conf);
+    QueryContext ctx = new QueryContext("USE " + TestRemoteHiveDriver.class.getSimpleName(), null, conf);
+    driver.execute(ctx);
 
     // Launch a select query
     final int QUERIES = 5;
@@ -121,18 +120,18 @@
     final AtomicInteger errCount = new AtomicInteger();
 
     for (int q = 0; q < QUERIES; q++) {
-      QueryHandle qhandle;
       try {
-        qhandle = thrDriver.executeAsync("SELECT * FROM test_multithreads", conf);
+        ctx = new QueryContext("SELECT * FROM test_multithreads", null, conf);
+        driver.executeAsync(ctx);
       } catch (GrillException e) {
         errCount.incrementAndGet();
         LOG.info(q + " executeAsync error: " + e.getCause());
         continue;
       }
-      LOG.info("@@ Launched query: " + q + " " + qhandle.getHandleId());
+      LOG.info("@@ Launched query: " + q + " " + ctx.getQueryHandle());
       launchedQueries++;
       // Launch many threads to poll for status
-      final QueryHandle handle = qhandle;
+      final QueryHandle handle = ctx.getQueryHandle();
 
       for (int i = 0; i < THREADS; i++) {
         int thid = q * THREADS + i;
