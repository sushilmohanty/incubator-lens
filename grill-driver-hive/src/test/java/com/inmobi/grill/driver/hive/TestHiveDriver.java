package com.inmobi.grill.driver.hive;

import static org.testng.Assert.*;

import java.io.*;
import java.util.*;

<<<<<<< HEAD
=======
import com.inmobi.grill.api.*;

>>>>>>> 758993f3
import org.apache.hadoop.fs.FSDataInputStream;
import org.apache.hadoop.fs.FileStatus;
import org.apache.hadoop.fs.FileSystem;
import org.apache.hadoop.fs.Path;
import org.apache.hadoop.hive.conf.HiveConf;
import org.apache.hadoop.hive.metastore.api.Database;
import org.apache.hadoop.hive.ql.metadata.Hive;
import org.apache.hadoop.hive.ql.session.SessionState;
import org.testng.annotations.*;

import com.inmobi.grill.api.GrillException;
import com.inmobi.grill.api.query.QueryHandle;
import com.inmobi.grill.api.query.QueryStatus;
import com.inmobi.grill.api.query.ResultColumn;
import com.inmobi.grill.api.query.QueryStatus.Status;
import com.inmobi.grill.server.api.GrillConfConstants;
import com.inmobi.grill.server.api.driver.DriverQueryPlan;
import com.inmobi.grill.server.api.driver.GrillResultSet;
import com.inmobi.grill.server.api.driver.GrillResultSetMetadata;
import com.inmobi.grill.server.api.query.PreparedQueryContext;
import com.inmobi.grill.server.api.query.QueryContext;

public class TestHiveDriver {
  public static final String TEST_DATA_FILE = "testdata/testdata1.txt";
<<<<<<< HEAD
  public static final String TEST_OUTPUT_DIR = "test-output";
  protected static HiveConf conf = new HiveConf();
=======
  public final String TEST_OUTPUT_DIR = this.getClass().getSimpleName() + "/test-output";
  protected HiveConf conf;
>>>>>>> 758993f3
  protected HiveDriver driver;
  public final String DATA_BASE = this.getClass().getSimpleName();

  @BeforeTest
  public void beforeTest() throws Exception {
    // Check if hadoop property set
    System.out.println("###HADOOP_PATH " + System.getProperty("hadoop.bin.path"));
    assertNotNull(System.getProperty("hadoop.bin.path"));
    conf.setClass(HiveDriver.GRILL_HIVE_CONNECTION_CLASS,
        EmbeddedThriftConnection.class, 
        ThriftConnection.class);
    conf.set("hive.lock.manager", "org.apache.hadoop.hive.ql.lockmgr.EmbeddedLockManager");
    conf.setLong(HiveDriver.GRILL_CONNECTION_EXPIRY_DELAY, 10000);
    SessionState.start(conf);
    Hive client = Hive.get(conf);
    Database database = new Database();
    database.setName(TestHiveDriver.class.getSimpleName());
    client.createDatabase(database, true);
    SessionState.get().setCurrentDatabase(TestHiveDriver.class.getSimpleName());

    driver = new HiveDriver();
    driver.configure(conf);
    conf.setBoolean(HiveDriver.GRILL_ADD_INSERT_OVEWRITE, false);
    conf.setBoolean(GrillConfConstants.GRILL_PERSISTENT_RESULT_SET, false);
    QueryContext context = new QueryContext(
        "USE " + TestHiveDriver.class.getSimpleName(), null, conf);
    driver.execute(context);
    conf.setBoolean(HiveDriver.GRILL_ADD_INSERT_OVEWRITE, true);
    conf.setBoolean(GrillConfConstants.GRILL_PERSISTENT_RESULT_SET, true);
    System.out.println("Driver created");
  }

  @AfterTest
  public void afterTest() throws Exception {
    driver.close();
    Hive.get(conf).dropDatabase(TestHiveDriver.class.getSimpleName(), true, true, true);
  }


  protected void createTestTable(String tableName) throws Exception {
    System.out.println("Hadoop Location: " + System.getProperty("hadoop.bin.path"));
    String createTable = "CREATE TABLE IF NOT EXISTS " + tableName  +"(ID STRING)" +
        " TBLPROPERTIES ('" + GrillConfConstants.STORAGE_COST + "'='500')";
    conf.setBoolean(GrillConfConstants.GRILL_PERSISTENT_RESULT_SET, false);
    // Craete again
    QueryContext context = new QueryContext(createTable, null, conf);
    GrillResultSet resultSet = driver.execute(context);
    assertNotNull(resultSet);
    assertTrue(resultSet instanceof HiveInMemoryResultSet, "expecting in-memory result set");

    // Load some data into the table
    String dataLoad = "LOAD DATA LOCAL INPATH '"+ TEST_DATA_FILE +"' OVERWRITE INTO TABLE " + tableName;
    context = new QueryContext(dataLoad, null, conf);
    resultSet = driver.execute(context);
  }

  // Tests
  @Test
  public void testInsertOverwriteConf() throws Exception {
    createTestTable("test_insert_overwrite");
    conf.setBoolean(HiveDriver.GRILL_ADD_INSERT_OVEWRITE, false);
    String query = "SELECT ID FROM test_insert_overwrite";
    QueryContext context = new QueryContext(query, null, conf);
    driver.addPersistentPath(context);
    assertEquals(context.getUserQuery(), query);
    assertNotNull(context.getDriverQuery());
    assertEquals(context.getDriverQuery(), context.getUserQuery());
  }

  @Test
  public void testExecuteQuery() throws Exception {
    createTestTable("test_execute");
    GrillResultSet resultSet = null;
    // Execute a select query
<<<<<<< HEAD
    conf.setBoolean(GrillConfConstants.GRILL_PERSISTENT_RESULT_SET, false);
    String select = "SELECT ID FROM test_execute";
    QueryContext context = new QueryContext(select, null, conf);
    resultSet = driver.execute(context);
    validateExecuteSync(resultSet);
=======
    System.err.println("Execute select");
    conf.setBoolean(HiveDriver.GRILL_PERSISTENT_RESULT_SET, false);
    String select = "SELECT ID FROM test_execute";
    resultSet = driver.execute(select, conf);
    validateInMemoryResult(resultSet);
    conf.setBoolean(HiveDriver.GRILL_PERSISTENT_RESULT_SET, true);
    resultSet = driver.execute(select, conf);
    validatePersistentResult(resultSet, HiveDriver.GRILL_RESULT_SET_PARENT_DIR_DEFAULT, false);
    conf.set(HiveDriver.GRILL_OUTPUT_DIRECTORY_FORMAT,
        "ROW FORMAT SERDE 'org.apache.hadoop.hive.serde2.lazy.LazySimpleSerDe'" +
            " WITH SERDEPROPERTIES ('serialization.null.format'='-NA-'," +
        " 'field.delim'=','  ) STORED AS TEXTFILE ");
    resultSet = driver.execute("SELECT ID, null, ID from test_execute", conf);
    validatePersistentResult(resultSet, HiveDriver.GRILL_RESULT_SET_PARENT_DIR_DEFAULT, true);
>>>>>>> 758993f3
  }

  private void validateInMemoryResult(GrillResultSet resultSet)
      throws GrillException, IOException {
    assertNotNull(resultSet);
    assertTrue(resultSet instanceof HiveInMemoryResultSet);
    HiveInMemoryResultSet inmemrs = (HiveInMemoryResultSet) resultSet;

    // check metadata
    GrillResultSetMetadata rsMeta = inmemrs.getMetadata();
    List<ResultColumn>  columns = rsMeta.getColumns();
    assertNotNull(columns);
    assertEquals(columns.size(), 1);
    assertEquals("ID".toLowerCase(), columns.get(0).getName().toLowerCase());
    assertEquals("STRING".toLowerCase(), columns.get(0).getType().name().toLowerCase());

    List<String> expectedRows = new ArrayList<String>();
    // Read data from the test file into expectedRows
    BufferedReader br = new BufferedReader(new InputStreamReader(
        new FileInputStream(TEST_DATA_FILE)));
    String line = "";
    while ((line = br.readLine()) != null) {
      expectedRows.add(line.trim());
    }
    br.close();

    List<String> actualRows = new ArrayList<String>();
    while (inmemrs.hasNext()) {
      List<Object> row = inmemrs.next().getValues();
      actualRows.add((String)row.get(0));
    }
    assertEquals(actualRows, expectedRows);
  }

  // executeAsync
  @Test
  public void testExecuteQueryAsync()  throws Exception {
    createTestTable("test_execute_sync");

    // Now run a command that would fail
    String expectFail = "SELECT * FROM FOO_BAR";
<<<<<<< HEAD
    conf.setBoolean(GrillConfConstants.GRILL_PERSISTENT_RESULT_SET, true);
    QueryContext context = new QueryContext(expectFail, null, conf);
    driver.executeAsync(context);
    validateExecuteAsync(context.getQueryHandle(), Status.FAILED);
    driver.closeQuery(context.getQueryHandle());
=======
    conf.setBoolean(HiveDriver.GRILL_PERSISTENT_RESULT_SET, true);
    handle = driver.executeAsync(expectFail, conf);
    validateExecuteAsync(handle, Status.FAILED, true, null, false);
    driver.closeQuery(handle);
>>>>>>> 758993f3


    //  Async select query
    String select = "SELECT ID FROM test_execute_sync";
<<<<<<< HEAD
    conf.setBoolean(GrillConfConstants.GRILL_PERSISTENT_RESULT_SET, false);
    context = new QueryContext(select, null, conf);
    driver.executeAsync(context);
    validateExecuteAsync(context.getQueryHandle(), Status.SUCCESSFUL);
    driver.closeQuery(context.getQueryHandle());
  }

  private void validateExecuteAsync(QueryHandle handle, Status finalState)
      throws Exception {
=======
    conf.setBoolean(HiveDriver.GRILL_PERSISTENT_RESULT_SET, false);
    handle = driver.executeAsync(select, conf);
    validateExecuteAsync(handle, Status.SUCCESSFUL, false, null, false);
    driver.closeQuery(handle);

    conf.setBoolean(HiveDriver.GRILL_PERSISTENT_RESULT_SET, true);
    handle = driver.executeAsync(select, conf);
    validateExecuteAsync(handle, Status.SUCCESSFUL, true,
        HiveDriver.GRILL_RESULT_SET_PARENT_DIR_DEFAULT, false);
    driver.closeQuery(handle);

    conf.set(HiveDriver.GRILL_OUTPUT_DIRECTORY_FORMAT,
        "ROW FORMAT SERDE 'org.apache.hadoop.hive.serde2.lazy.LazySimpleSerDe'" +
            " WITH SERDEPROPERTIES ('serialization.null.format'='-NA-'," +
        " 'field.delim'=','  ) STORED AS TEXTFILE ");
    select = "SELECT ID, null, ID FROM test_execute_sync";
    handle = driver.executeAsync(select, conf);
    validateExecuteAsync(handle, Status.SUCCESSFUL, true,
        HiveDriver.GRILL_RESULT_SET_PARENT_DIR_DEFAULT, true);
    driver.closeQuery(handle);

  }

  private void validateExecuteAsync(QueryHandle handle, Status finalState,
      boolean isPersistent, String outputDir, boolean formatNulls) throws Exception {
>>>>>>> 758993f3
    waitForAsyncQuery(handle, driver);
    QueryStatus status = driver.getStatus(handle);
    assertEquals(status.getStatus(), finalState, "Expected query to finish with"
        + finalState);
    if (finalState.equals(Status.SUCCESSFUL)) {
      System.out.println("Progress:" + status.getProgressMessage());
      assertNotNull(status.getProgressMessage());
      if (!isPersistent) {
        validateInMemoryResult(driver.fetchResultSet(handle));
      } else{
        validatePersistentResult(driver.fetchResultSet(handle), outputDir, formatNulls);
      }
    } else if (finalState.equals(Status.FAILED)) {
      System.out.println("Error:" + status.getErrorMessage());
      System.out.println("Error:" + status.getStatusMessage());
      assertNotNull(status.getErrorMessage());
    }
  }

  @Test
  public void testCancelAsyncQuery() throws Exception {
    createTestTable("test_cancel_async");
    conf.setBoolean(GrillConfConstants.GRILL_PERSISTENT_RESULT_SET, false);
    QueryContext context = new QueryContext("SELECT ID FROM test_cancel_async", null, conf);
    driver.executeAsync(context);
    driver.cancelQuery(context.getQueryHandle());
    QueryStatus status = driver.getStatus(context.getQueryHandle());
    assertEquals(status.getStatus(), Status.CANCELED, "Expecting query to be cancelled");
    driver.closeQuery(context.getQueryHandle());

    try {
      driver.cancelQuery(context.getQueryHandle());
      fail("Cancel on closed query should throw error");
    } catch (GrillException exc) {
      assertTrue(exc.getMessage().startsWith("Query not found"));
    }
  }

<<<<<<< HEAD
  @Test
  public void testPersistentResultSet() throws Exception {
    createTestTable("test_persistent_result_set");
    conf.setBoolean(GrillConfConstants.GRILL_PERSISTENT_RESULT_SET, true);
    conf.setBoolean(HiveDriver.GRILL_ADD_INSERT_OVEWRITE, true);
    conf.set(GrillConfConstants.GRILL_RESULT_SET_PARENT_DIR, TEST_OUTPUT_DIR);
    QueryContext context = new QueryContext(
        "SELECT ID FROM test_persistent_result_set", null, conf);
    GrillResultSet resultSet = driver.execute(context);
=======
  private void validatePersistentResult(GrillResultSet resultSet,
      String outptuDir, boolean formatNulls) throws Exception {
>>>>>>> 758993f3
    assertTrue(resultSet instanceof HivePersistentResultSet);
    HivePersistentResultSet persistentResultSet = (HivePersistentResultSet) resultSet;
    String path = persistentResultSet.getOutputPath();
    QueryHandle handle = persistentResultSet.getQueryHandle();

    FileSystem fs = FileSystem.get(conf);
    Path actualPath = new Path(path);
<<<<<<< HEAD
    assertEquals(actualPath, new Path(TEST_OUTPUT_DIR, handle.toString()).makeQualified(fs));
=======
    assertEquals(actualPath, new Path(outptuDir, handle.toString()));
>>>>>>> 758993f3
    assertTrue(FileSystem.get(conf).exists(actualPath));
    validatePersistentResult(actualPath, TEST_DATA_FILE);
    fs.delete(actualPath, true);
  }

  public static void validatePersistentResult(Path actualPath, String dataFile) throws IOException {
    // read in data from output
    FileSystem fs = actualPath.getFileSystem(conf);
    List<String> actualRows = new ArrayList<String>();
    for (FileStatus stat : fs.listStatus(actualPath)) {
      FSDataInputStream in = fs.open(stat.getPath());
      BufferedReader br = null;
      try {
        br = new BufferedReader(new InputStreamReader(in));
        String line = "";

        while ((line = br.readLine()) != null) {
          System.out.println("Actual:" +line);
          actualRows.add(line.trim());
        }
      } finally {
        if (br != null) {
          br.close();
        }
      }
    }


    BufferedReader br = null;
    List<String> expectedRows = new ArrayList<String>();

    try {
      br = new BufferedReader(new FileReader(new File(dataFile)));
      String line = "";
      while ((line = br.readLine()) != null) {
        String row = line.trim();
        if (formatNulls) {
          row += ",-NA-,";
          row += line.trim();
        }
        expectedRows.add(row);
      }
    } finally {
      if (br != null) {
        br.close();
      }
    }
    assertEquals(actualRows, expectedRows);
  }

  @Test
  public void testPersistentResultSet() throws Exception {
    createTestTable("test_persistent_result_set");
    conf.setBoolean(HiveDriver.GRILL_PERSISTENT_RESULT_SET, true);
    conf.setBoolean(HiveDriver.GRILL_ADD_INSERT_OVEWRITE, true);
    conf.set(HiveDriver.GRILL_RESULT_SET_PARENT_DIR, TEST_OUTPUT_DIR);
    GrillResultSet resultSet = driver.execute("SELECT ID FROM test_persistent_result_set", conf);
    validatePersistentResult(resultSet, TEST_OUTPUT_DIR, false);

    QueryHandle handle = driver.executeAsync("SELECT ID FROM test_persistent_result_set", conf);
    validateExecuteAsync(handle, Status.SUCCESSFUL, true, TEST_OUTPUT_DIR, false);
    driver.closeQuery(handle);

    conf.set(HiveDriver.GRILL_OUTPUT_DIRECTORY_FORMAT,
        "ROW FORMAT SERDE 'org.apache.hadoop.hive.serde2.lazy.LazySimpleSerDe'" +
            " WITH SERDEPROPERTIES ('serialization.null.format'='-NA-'," +
        " 'field.delim'=','  ) STORED AS TEXTFILE ");
    resultSet = driver.execute("SELECT ID, null, ID FROM test_persistent_result_set", conf);
    validatePersistentResult(resultSet, TEST_OUTPUT_DIR, true);
    driver.closeQuery(handle);

    handle = driver.executeAsync("SELECT ID, null, ID FROM test_persistent_result_set", conf);
    validateExecuteAsync(handle, Status.SUCCESSFUL, true, TEST_OUTPUT_DIR, true);
    driver.closeQuery(handle);
  }

  private void waitForAsyncQuery(QueryHandle handle, HiveDriver driver) throws Exception {
    Set<Status> terminationStates =
        EnumSet.of(Status.CANCELED, Status.CLOSED, Status.FAILED,
            Status.SUCCESSFUL);

    while (true) {
      QueryStatus status = driver.getStatus(handle);
<<<<<<< HEAD
      System.out.println("#W Waiting for query " + handle + " status: " + status.getStatus());
=======
      System.out.println("#W Waiting for query " + handle + " status: " + status.getStatus() + " driverOpHandle:"
          + status.getDriverOpHandle());
>>>>>>> 758993f3
      assertNotNull(status);
      if (terminationStates.contains(status.getStatus())) {
        break;
      }
      System.out.println("Progress:" + status.getProgressMessage());
      Thread.sleep(1000);
    }
  }

  // explain
  @Test
  public void testExplain() throws Exception {
    createTestTable("test_explain");
    DriverQueryPlan plan = driver.explain("SELECT ID FROM test_explain", conf);
    assertTrue(plan instanceof HiveQueryPlan);
    assertEquals(plan.getTableWeight("test_explain"), 500.0);

    // test execute prepare
<<<<<<< HEAD
    PreparedQueryContext pctx = new PreparedQueryContext(
        "SELECT ID FROM test_explain", null, conf);
    plan = driver.explainAndPrepare(pctx);
    QueryContext qctx = new QueryContext(pctx, null, conf);
    GrillResultSet result = driver.execute(qctx);
    validateExecuteSync(result);

    // test execute prepare async
    driver.executeAsync(qctx);
    assertNotNull(qctx.getDriverOpHandle());
    validateExecuteAsync(qctx.getQueryHandle(), Status.SUCCESSFUL);

    driver.closeQuery(qctx.getQueryHandle());

    // for backward compatibility
    qctx = new QueryContext(pctx, null, conf);
    qctx.setQueryHandle(new QueryHandle(pctx.getPrepareHandle().getPrepareHandleId()));
    result = driver.execute(qctx);
    assertNotNull(qctx.getDriverOpHandle());
    validateExecuteSync(result);
    // test execute prepare async
    driver.executeAsync(qctx);
    validateExecuteAsync(plan.getHandle(), Status.SUCCESSFUL);
=======
    GrillResultSet result = driver.executePrepare(plan.getHandle(), conf);
    validateInMemoryResult(result);

    // test execute prepare async
    driver.executePrepareAsync(plan.getHandle(), conf);
    validateExecuteAsync(plan.getHandle(), Status.SUCCESSFUL, false, null, false);
>>>>>>> 758993f3

    driver.closeQuery(plan.getHandle());
    driver.closePreparedQuery(pctx.getPrepareHandle());

    conf.setBoolean(GrillConfConstants.PREPARE_ON_EXPLAIN, false);
    plan = driver.explain("SELECT ID FROM test_explain", conf);
    assertTrue(plan instanceof HiveQueryPlan);
    assertNull(plan.getHandle());
    conf.setBoolean(GrillConfConstants.PREPARE_ON_EXPLAIN, true);
  }

  @Test
  public void testExplainOutput() throws Exception {
    createTestTable("explain_test_1");
    createTestTable("explain_test_2");

    DriverQueryPlan plan = driver.explain("SELECT explain_test_1.ID, count(1) FROM " +
        " explain_test_1  join explain_test_2 on explain_test_1.ID = explain_test_2.ID" +
        " WHERE explain_test_1.ID = 'foo' or explain_test_2.ID = 'bar'" +
        " GROUP BY explain_test_1.ID", conf);

    assertTrue(plan instanceof  HiveQueryPlan);
    assertNotNull(plan.getTablesQueried());
    assertEquals(plan.getTablesQueried().size(), 2);
    assertNotNull(plan.getTableWeights());
    assertTrue(plan.getTableWeights().containsKey("explain_test_1"));
    assertTrue(plan.getTableWeights().containsKey("explain_test_2"));
    assertEquals(plan.getNumJoins(), 1);
    driver.closeQuery(plan.getHandle());
  }

  @Test
  public void testExplainOutputPersistent() throws Exception {
    createTestTable("explain_test_1");
    conf.setBoolean(GrillConfConstants.GRILL_PERSISTENT_RESULT_SET, true);
    String query2 = "SELECT DISTINCT ID FROM explain_test_1";
    PreparedQueryContext pctx = new PreparedQueryContext(query2, null, conf);
    DriverQueryPlan plan2 = driver.explainAndPrepare(pctx);
    //assertNotNull(plan2.getResultDestination());
    assertNotNull(plan2.getTablesQueried());
    assertEquals(plan2.getTablesQueried().size(), 1);
    assertTrue(plan2.getTableWeights().containsKey("explain_test_1"));
    assertEquals(plan2.getNumSels(), 1);
    QueryContext ctx = new QueryContext(pctx, null, conf);
    GrillResultSet resultSet = driver.execute(ctx);
    HivePersistentResultSet persistentResultSet = (HivePersistentResultSet) resultSet;
    String path = persistentResultSet.getOutputPath();
    assertEquals(ctx.getResultSetPath(), path);
    driver.closeQuery(plan2.getHandle());
  }
}<|MERGE_RESOLUTION|>--- conflicted
+++ resolved
@@ -5,11 +5,6 @@
 import java.io.*;
 import java.util.*;
 
-<<<<<<< HEAD
-=======
-import com.inmobi.grill.api.*;
-
->>>>>>> 758993f3
 import org.apache.hadoop.fs.FSDataInputStream;
 import org.apache.hadoop.fs.FileStatus;
 import org.apache.hadoop.fs.FileSystem;
@@ -34,13 +29,8 @@
 
 public class TestHiveDriver {
   public static final String TEST_DATA_FILE = "testdata/testdata1.txt";
-<<<<<<< HEAD
-  public static final String TEST_OUTPUT_DIR = "test-output";
-  protected static HiveConf conf = new HiveConf();
-=======
   public final String TEST_OUTPUT_DIR = this.getClass().getSimpleName() + "/test-output";
-  protected HiveConf conf;
->>>>>>> 758993f3
+  protected HiveConf conf = new HiveConf();
   protected HiveDriver driver;
   public final String DATA_BASE = this.getClass().getSimpleName();
 
@@ -115,28 +105,23 @@
     createTestTable("test_execute");
     GrillResultSet resultSet = null;
     // Execute a select query
-<<<<<<< HEAD
     conf.setBoolean(GrillConfConstants.GRILL_PERSISTENT_RESULT_SET, false);
     String select = "SELECT ID FROM test_execute";
     QueryContext context = new QueryContext(select, null, conf);
     resultSet = driver.execute(context);
-    validateExecuteSync(resultSet);
-=======
-    System.err.println("Execute select");
-    conf.setBoolean(HiveDriver.GRILL_PERSISTENT_RESULT_SET, false);
-    String select = "SELECT ID FROM test_execute";
-    resultSet = driver.execute(select, conf);
     validateInMemoryResult(resultSet);
     conf.setBoolean(HiveDriver.GRILL_PERSISTENT_RESULT_SET, true);
-    resultSet = driver.execute(select, conf);
-    validatePersistentResult(resultSet, HiveDriver.GRILL_RESULT_SET_PARENT_DIR_DEFAULT, false);
+    context = new QueryContext(select, null, conf);
+    resultSet = driver.execute(context);
+    validatePersistentResult(resultSet, TEST_DATA_FILE, HiveDriver.GRILL_RESULT_SET_PARENT_DIR_DEFAULT, false);
     conf.set(HiveDriver.GRILL_OUTPUT_DIRECTORY_FORMAT,
         "ROW FORMAT SERDE 'org.apache.hadoop.hive.serde2.lazy.LazySimpleSerDe'" +
             " WITH SERDEPROPERTIES ('serialization.null.format'='-NA-'," +
         " 'field.delim'=','  ) STORED AS TEXTFILE ");
-    resultSet = driver.execute("SELECT ID, null, ID from test_execute", conf);
-    validatePersistentResult(resultSet, HiveDriver.GRILL_RESULT_SET_PARENT_DIR_DEFAULT, true);
->>>>>>> 758993f3
+    select = "SELECT ID, null, ID FROM test_execute";
+    context = new QueryContext(select, null, conf);
+    resultSet = driver.execute(context);
+    validatePersistentResult(resultSet, TEST_DATA_FILE, HiveDriver.GRILL_RESULT_SET_PARENT_DIR_DEFAULT, true);
   }
 
   private void validateInMemoryResult(GrillResultSet resultSet)
@@ -178,70 +163,54 @@
 
     // Now run a command that would fail
     String expectFail = "SELECT * FROM FOO_BAR";
-<<<<<<< HEAD
     conf.setBoolean(GrillConfConstants.GRILL_PERSISTENT_RESULT_SET, true);
     QueryContext context = new QueryContext(expectFail, null, conf);
     driver.executeAsync(context);
-    validateExecuteAsync(context.getQueryHandle(), Status.FAILED);
+    validateExecuteAsync(context, Status.FAILED, true, null, false);
     driver.closeQuery(context.getQueryHandle());
-=======
-    conf.setBoolean(HiveDriver.GRILL_PERSISTENT_RESULT_SET, true);
-    handle = driver.executeAsync(expectFail, conf);
-    validateExecuteAsync(handle, Status.FAILED, true, null, false);
-    driver.closeQuery(handle);
->>>>>>> 758993f3
 
 
     //  Async select query
     String select = "SELECT ID FROM test_execute_sync";
-<<<<<<< HEAD
-    conf.setBoolean(GrillConfConstants.GRILL_PERSISTENT_RESULT_SET, false);
+    conf.setBoolean(HiveDriver.GRILL_PERSISTENT_RESULT_SET, false);
     context = new QueryContext(select, null, conf);
     driver.executeAsync(context);
-    validateExecuteAsync(context.getQueryHandle(), Status.SUCCESSFUL);
+    validateExecuteAsync(context, Status.SUCCESSFUL, false, null, false);
     driver.closeQuery(context.getQueryHandle());
-  }
-
-  private void validateExecuteAsync(QueryHandle handle, Status finalState)
-      throws Exception {
-=======
-    conf.setBoolean(HiveDriver.GRILL_PERSISTENT_RESULT_SET, false);
-    handle = driver.executeAsync(select, conf);
-    validateExecuteAsync(handle, Status.SUCCESSFUL, false, null, false);
-    driver.closeQuery(handle);
 
     conf.setBoolean(HiveDriver.GRILL_PERSISTENT_RESULT_SET, true);
-    handle = driver.executeAsync(select, conf);
-    validateExecuteAsync(handle, Status.SUCCESSFUL, true,
+    context = new QueryContext(select, null, conf);
+    driver.executeAsync(context);
+    validateExecuteAsync(context, Status.SUCCESSFUL, true,
         HiveDriver.GRILL_RESULT_SET_PARENT_DIR_DEFAULT, false);
-    driver.closeQuery(handle);
+    driver.closeQuery(context.getQueryHandle());
 
     conf.set(HiveDriver.GRILL_OUTPUT_DIRECTORY_FORMAT,
         "ROW FORMAT SERDE 'org.apache.hadoop.hive.serde2.lazy.LazySimpleSerDe'" +
             " WITH SERDEPROPERTIES ('serialization.null.format'='-NA-'," +
         " 'field.delim'=','  ) STORED AS TEXTFILE ");
     select = "SELECT ID, null, ID FROM test_execute_sync";
-    handle = driver.executeAsync(select, conf);
-    validateExecuteAsync(handle, Status.SUCCESSFUL, true,
+    context = new QueryContext(select, null, conf);
+    driver.executeAsync(context);
+    validateExecuteAsync(context, Status.SUCCESSFUL, true,
         HiveDriver.GRILL_RESULT_SET_PARENT_DIR_DEFAULT, true);
-    driver.closeQuery(handle);
-
-  }
-
-  private void validateExecuteAsync(QueryHandle handle, Status finalState,
+    driver.closeQuery(context.getQueryHandle());
+
+  }
+
+  private void validateExecuteAsync(QueryContext ctx, Status finalState,
       boolean isPersistent, String outputDir, boolean formatNulls) throws Exception {
->>>>>>> 758993f3
-    waitForAsyncQuery(handle, driver);
-    QueryStatus status = driver.getStatus(handle);
+    waitForAsyncQuery(ctx.getQueryHandle(), driver);
+    QueryStatus status = driver.getStatus(ctx.getQueryHandle());
     assertEquals(status.getStatus(), finalState, "Expected query to finish with"
         + finalState);
     if (finalState.equals(Status.SUCCESSFUL)) {
       System.out.println("Progress:" + status.getProgressMessage());
       assertNotNull(status.getProgressMessage());
       if (!isPersistent) {
-        validateInMemoryResult(driver.fetchResultSet(handle));
+        validateInMemoryResult(driver.fetchResultSet(ctx));
       } else{
-        validatePersistentResult(driver.fetchResultSet(handle), outputDir, formatNulls);
+        validatePersistentResult(driver.fetchResultSet(ctx), TEST_DATA_FILE, outputDir, formatNulls);
       }
     } else if (finalState.equals(Status.FAILED)) {
       System.out.println("Error:" + status.getErrorMessage());
@@ -269,40 +238,16 @@
     }
   }
 
-<<<<<<< HEAD
-  @Test
-  public void testPersistentResultSet() throws Exception {
-    createTestTable("test_persistent_result_set");
-    conf.setBoolean(GrillConfConstants.GRILL_PERSISTENT_RESULT_SET, true);
-    conf.setBoolean(HiveDriver.GRILL_ADD_INSERT_OVEWRITE, true);
-    conf.set(GrillConfConstants.GRILL_RESULT_SET_PARENT_DIR, TEST_OUTPUT_DIR);
-    QueryContext context = new QueryContext(
-        "SELECT ID FROM test_persistent_result_set", null, conf);
-    GrillResultSet resultSet = driver.execute(context);
-=======
-  private void validatePersistentResult(GrillResultSet resultSet,
+  private void validatePersistentResult(GrillResultSet resultSet, String dataFile, 
       String outptuDir, boolean formatNulls) throws Exception {
->>>>>>> 758993f3
     assertTrue(resultSet instanceof HivePersistentResultSet);
     HivePersistentResultSet persistentResultSet = (HivePersistentResultSet) resultSet;
     String path = persistentResultSet.getOutputPath();
     QueryHandle handle = persistentResultSet.getQueryHandle();
 
-    FileSystem fs = FileSystem.get(conf);
     Path actualPath = new Path(path);
-<<<<<<< HEAD
-    assertEquals(actualPath, new Path(TEST_OUTPUT_DIR, handle.toString()).makeQualified(fs));
-=======
-    assertEquals(actualPath, new Path(outptuDir, handle.toString()));
->>>>>>> 758993f3
-    assertTrue(FileSystem.get(conf).exists(actualPath));
-    validatePersistentResult(actualPath, TEST_DATA_FILE);
-    fs.delete(actualPath, true);
-  }
-
-  public static void validatePersistentResult(Path actualPath, String dataFile) throws IOException {
-    // read in data from output
     FileSystem fs = actualPath.getFileSystem(conf);
+    assertEquals(actualPath, fs.makeQualified(new Path(outptuDir, handle.toString())));
     List<String> actualRows = new ArrayList<String>();
     for (FileStatus stat : fs.listStatus(actualPath)) {
       FSDataInputStream in = fs.open(stat.getPath());
@@ -351,24 +296,28 @@
     conf.setBoolean(HiveDriver.GRILL_PERSISTENT_RESULT_SET, true);
     conf.setBoolean(HiveDriver.GRILL_ADD_INSERT_OVEWRITE, true);
     conf.set(HiveDriver.GRILL_RESULT_SET_PARENT_DIR, TEST_OUTPUT_DIR);
-    GrillResultSet resultSet = driver.execute("SELECT ID FROM test_persistent_result_set", conf);
-    validatePersistentResult(resultSet, TEST_OUTPUT_DIR, false);
-
-    QueryHandle handle = driver.executeAsync("SELECT ID FROM test_persistent_result_set", conf);
-    validateExecuteAsync(handle, Status.SUCCESSFUL, true, TEST_OUTPUT_DIR, false);
-    driver.closeQuery(handle);
+    QueryContext ctx = new QueryContext("SELECT ID FROM test_persistent_result_set", null, conf);
+    GrillResultSet resultSet = driver.execute(ctx);
+    validatePersistentResult(resultSet, TEST_DATA_FILE, TEST_OUTPUT_DIR, false);
+
+    ctx = new QueryContext("SELECT ID FROM test_persistent_result_set", null, conf);
+    driver.executeAsync(ctx);
+    validateExecuteAsync(ctx, Status.SUCCESSFUL, true, TEST_OUTPUT_DIR, false);
+    driver.closeQuery(ctx.getQueryHandle());
 
     conf.set(HiveDriver.GRILL_OUTPUT_DIRECTORY_FORMAT,
         "ROW FORMAT SERDE 'org.apache.hadoop.hive.serde2.lazy.LazySimpleSerDe'" +
             " WITH SERDEPROPERTIES ('serialization.null.format'='-NA-'," +
         " 'field.delim'=','  ) STORED AS TEXTFILE ");
-    resultSet = driver.execute("SELECT ID, null, ID FROM test_persistent_result_set", conf);
-    validatePersistentResult(resultSet, TEST_OUTPUT_DIR, true);
-    driver.closeQuery(handle);
-
-    handle = driver.executeAsync("SELECT ID, null, ID FROM test_persistent_result_set", conf);
-    validateExecuteAsync(handle, Status.SUCCESSFUL, true, TEST_OUTPUT_DIR, true);
-    driver.closeQuery(handle);
+    ctx = new QueryContext("SELECT ID, null, ID FROM test_persistent_result_set", null, conf);
+    resultSet = driver.execute(ctx);
+    validatePersistentResult(resultSet, TEST_DATA_FILE, TEST_OUTPUT_DIR, true);
+    driver.closeQuery(ctx.getQueryHandle());
+
+    ctx = new QueryContext("SELECT ID, null, ID FROM test_persistent_result_set", null, conf);
+    driver.executeAsync(ctx);
+    validateExecuteAsync(ctx, Status.SUCCESSFUL, true, TEST_OUTPUT_DIR, true);
+    driver.closeQuery(ctx.getQueryHandle());
   }
 
   private void waitForAsyncQuery(QueryHandle handle, HiveDriver driver) throws Exception {
@@ -378,12 +327,7 @@
 
     while (true) {
       QueryStatus status = driver.getStatus(handle);
-<<<<<<< HEAD
       System.out.println("#W Waiting for query " + handle + " status: " + status.getStatus());
-=======
-      System.out.println("#W Waiting for query " + handle + " status: " + status.getStatus() + " driverOpHandle:"
-          + status.getDriverOpHandle());
->>>>>>> 758993f3
       assertNotNull(status);
       if (terminationStates.contains(status.getStatus())) {
         break;
@@ -402,18 +346,17 @@
     assertEquals(plan.getTableWeight("test_explain"), 500.0);
 
     // test execute prepare
-<<<<<<< HEAD
     PreparedQueryContext pctx = new PreparedQueryContext(
         "SELECT ID FROM test_explain", null, conf);
     plan = driver.explainAndPrepare(pctx);
     QueryContext qctx = new QueryContext(pctx, null, conf);
     GrillResultSet result = driver.execute(qctx);
-    validateExecuteSync(result);
+    validateExecuteAsync(qctx, Status.SUCCESSFUL, false, null, false);
 
     // test execute prepare async
     driver.executeAsync(qctx);
     assertNotNull(qctx.getDriverOpHandle());
-    validateExecuteAsync(qctx.getQueryHandle(), Status.SUCCESSFUL);
+    validateExecuteAsync(qctx, Status.SUCCESSFUL, false, null, false);
 
     driver.closeQuery(qctx.getQueryHandle());
 
@@ -422,20 +365,12 @@
     qctx.setQueryHandle(new QueryHandle(pctx.getPrepareHandle().getPrepareHandleId()));
     result = driver.execute(qctx);
     assertNotNull(qctx.getDriverOpHandle());
-    validateExecuteSync(result);
+    validateExecuteAsync(qctx, Status.SUCCESSFUL, false, null, false);
     // test execute prepare async
     driver.executeAsync(qctx);
-    validateExecuteAsync(plan.getHandle(), Status.SUCCESSFUL);
-=======
-    GrillResultSet result = driver.executePrepare(plan.getHandle(), conf);
-    validateInMemoryResult(result);
-
-    // test execute prepare async
-    driver.executePrepareAsync(plan.getHandle(), conf);
-    validateExecuteAsync(plan.getHandle(), Status.SUCCESSFUL, false, null, false);
->>>>>>> 758993f3
-
-    driver.closeQuery(plan.getHandle());
+    validateExecuteAsync(qctx, Status.SUCCESSFUL, false, null, false);
+
+    driver.closeQuery(qctx.getQueryHandle());
     driver.closePreparedQuery(pctx.getPrepareHandle());
 
     conf.setBoolean(GrillConfConstants.PREPARE_ON_EXPLAIN, false);
