--- conflicted
+++ resolved
@@ -205,7 +205,37 @@
   <value>false</value>
   <description>Disable the log direction on the grill server end to decrease number of file handles associated to grill server.</description>
 </property>
-<<<<<<< HEAD
+<!-- Finished Query Purging Configurations -->
+<property>
+  <name>grill.max.finished.queries</name>
+  <value>100</value>
+  <description>Maximum number of finished queries which grill server will keep in memory before purging.</description>
+</property>
+<property>
+  <name>grill.server.db.driver.name</name>
+  <value>org.hsqldb.jdbcDriver</value>
+  <description>Database driver for database where Finished queries have to be stored.</description>
+</property>
+<property>
+  <name>grill.server.db.jdbc.url</name>
+  <value>jdbc:hsqldb:/tmp/grillserver/queries.db</value>
+  <description>JDBC URL where the database for storing finished queries is located.</description>
+</property>
+<property>
+  <name>grill.server.db.jdbc.user</name>
+  <value>SA</value>
+  <description>JDBC User for Finished queries table</description>
+</property>
+<property>
+ <name>grill.server.db.jdbc.pass</name>
+ <value></value>
+ <description>JDBC Password for Finished queries table</description>
+</property>
+<property>
+  <name>grill.server.snapshot.interval</name>
+  <value>300000</value>
+  <description>Snapshot interval time in miliseconds for saving grill server state.</description>
+</property>
 
 <property>
   <name>grill.mail.from.address</name>
@@ -237,37 +267,4 @@
   <description>Socket connection timeout value in milliseconds. This timeout is implemented by java.net.Socket. Default is 15 seconds.</description>
 </property>
 
-=======
-<!-- Finished Query Purging Configurations -->
-<property>
-  <name>grill.max.finished.queries</name>
-  <value>100</value>
-  <description>Maximum number of finished queries which grill server will keep in memory before purging.</description>
-</property>
-<property>
-  <name>grill.server.db.driver.name</name>
-  <value>org.hsqldb.jdbcDriver</value>
-  <description>Database driver for database where Finished queries have to be stored.</description>
-</property>
-<property>
-  <name>grill.server.db.jdbc.url</name>
-  <value>jdbc:hsqldb:/tmp/grillserver/queries.db</value>
-  <description>JDBC URL where the database for storing finished queries is located.</description>
-</property>
-<property>
-  <name>grill.server.db.jdbc.user</name>
-  <value>SA</value>
-  <description>JDBC User for Finished queries table</description>
-</property>
-<property>
- <name>grill.server.db.jdbc.pass</name>
- <value></value>
- <description>JDBC Password for Finished queries table</description>
-</property>
-<property>
-  <name>grill.server.snapshot.interval</name>
-  <value>300000</value>
-  <description>Snapshot interval time in miliseconds for saving grill server state.</description>
-</property>
->>>>>>> 2531181f
 </configuration>