package com.inmobi.grill.server.metastore;

/*
 * #%L
 * Grill Server
 * %%
 * Copyright (C) 2014 Inmobi
 * %%
 * Licensed under the Apache License, Version 2.0 (the "License");
 * you may not use this file except in compliance with the License.
 * You may obtain a copy of the License at
 * 
 *      http://www.apache.org/licenses/LICENSE-2.0
 * 
 * Unless required by applicable law or agreed to in writing, software
 * distributed under the License is distributed on an "AS IS" BASIS,
 * WITHOUT WARRANTIES OR CONDITIONS OF ANY KIND, either express or implied.
 * See the License for the specific language governing permissions and
 * limitations under the License.
 * #L%
 */

<<<<<<< HEAD

=======
>>>>>>> 2d2f76f7
import com.inmobi.grill.api.metastore.*;

import org.apache.hadoop.hive.metastore.TableType;
import org.apache.hadoop.hive.metastore.api.FieldSchema;
import org.apache.hadoop.hive.ql.cube.metadata.*;
import org.apache.hadoop.hive.ql.metadata.HiveException;
import org.apache.hadoop.hive.ql.metadata.Partition;
import org.apache.hadoop.hive.ql.metadata.Table;
import org.apache.hadoop.hive.ql.parse.ParseException;
import org.apache.hadoop.hive.serde.serdeConstants;
import org.apache.log4j.LogManager;
import org.apache.log4j.Logger;

import javax.ws.rs.WebApplicationException;
import javax.xml.datatype.DatatypeConfigurationException;
import javax.xml.datatype.DatatypeFactory;
import javax.xml.datatype.XMLGregorianCalendar;

import java.lang.reflect.Constructor;
import java.util.*;
import java.util.Map.Entry;

/**
 * Utilities for converting to and from JAXB types to hive.ql.metadata.cube types
 */
public class JAXBUtils {
  public static final Logger LOG = LogManager.getLogger(JAXBUtils.class);
  private static final ObjectFactory XCF = new ObjectFactory();

  /**
   * Create a hive ql cube obejct from corresponding JAXB object
   * 
   * @param cube JAXB Cube
   * 
   * @return {@link Cube}
   * @throws ParseException 
   */
  public static CubeInterface hiveCubeFromXCube(XCube cube, Cube parent) throws ParseException {
    if (cube.isDerived()) {
      Set<String> dims = new LinkedHashSet<String>();
      dims.addAll(cube.getDimAttrNames().getDimAttrNames());

      Set<String> measures = new LinkedHashSet<String>();
      measures.addAll(cube.getMeasureNames().getMeasures());

      Map<String, String> properties = mapFromXProperties(cube.getProperties());
      double cubeWeight = cube.getWeight() == null ? 0d : cube.getWeight();
      return new DerivedCube(cube.getName(), measures, dims, properties, cubeWeight, parent);
    } else {
      Set<CubeDimAttribute> dims = new LinkedHashSet<CubeDimAttribute>();
      for (XDimAttribute xd : cube.getDimAttributes().getDimAttributes()) {
        dims.add(hiveDimAttrFromXDimAttr(xd));
      }

      Set<CubeMeasure> measures = new LinkedHashSet<CubeMeasure>();
      for (XMeasure xm : cube.getMeasures().getMeasures()) {
        measures.add(hiveMeasureFromXMeasure(xm));
      }

      Set<ExprColumn> expressions = new LinkedHashSet<ExprColumn>();
      if (cube.getExpressions() != null) {
        for (XExprColumn xe : cube.getExpressions().getExpressions()) {
          expressions.add(hiveExprColumnFromXExprColumn(xe));
        }
      }

      Map<String, String> properties = mapFromXProperties(cube.getProperties());
      double cubeWeight = cube.getWeight() == null ? 0d : cube.getWeight();
      return new Cube(cube.getName(), measures, dims, expressions, properties, cubeWeight);
    }
  }

  /**
   * Get XCube from hive.ql.metadata.Cube
   * 
   * @param c
   * 
   * @return {@link XCube}
   */
  public static XCube xCubeFromHiveCube(CubeInterface c) {
    
    XCube xc = XCF.createXCube();
    xc.setName(c.getName());
    xc.setWeight(((AbstractCubeTable)c).weight());
    xc.setProperties(xPropertiesFromMap(((AbstractCubeTable)c).getProperties()));

    if (c.isDerivedCube()) {
      xc.setMeasureNames(XCF.createXMeasureNames());
      xc.getMeasureNames().getMeasures().addAll(c.getMeasureNames());
      xc.setDimAttrNames(XCF.createXDimAttrNames());
      xc.getDimAttrNames().getDimAttrNames().addAll(c.getDimAttributeNames());
      xc.setParent(((DerivedCube)c).getParent().getName());
      xc.setDerived(true);
    } else {
      XMeasures xms = XCF.createXMeasures();
      List<XMeasure> xmsList = xms.getMeasures();
      for (CubeMeasure cm : c.getMeasures()) {
        xmsList.add(xMeasureFromHiveMeasure(cm));
      }
      xc.setMeasures(xms);

      XExpressions xexprs = XCF.createXExpressions();
      List<XExprColumn> xexprList = xexprs.getExpressions();
      for (ExprColumn ec : c.getExpressions()) {
        xexprList.add(xExprColumnFromHiveExprColumn(ec));
      }
      xc.setExpressions(xexprs);

      XDimAttributes xdm = XCF.createXDimAttributes();
      List<XDimAttribute> xdmList = xdm.getDimAttributes();
      for (CubeDimAttribute cd : c.getDimAttributes()) {
        xdmList.add(xDimAttrFromHiveDimAttr(cd));
      }
      xc.setDimAttributes(xdm);
    }
    return xc;
  }

  /**
   * Create a hive ql CubeDimension from JAXB counterpart
   * 
   * @param xd
   * 
   * @return {@link CubeDimension}
   */
  public static CubeDimAttribute hiveDimAttrFromXDimAttr(XDimAttribute xd) {
    Date startDate = getDateFromXML(xd.getStartTime());
    Date endDate = getDateFromXML(xd.getEndTime());

    CubeDimAttribute hiveDim;

    if (xd.getReferences() != null && xd.getReferences().getTableReferences() != null &&
        !xd.getReferences().getTableReferences().isEmpty()) {

      List<TableReference> dimRefs = new ArrayList<TableReference>(xd.getReferences().getTableReferences().size());

      for (XTablereference xRef : xd.getReferences().getTableReferences()) {
        dimRefs.add(new TableReference(xRef.getDestTable(), xRef.getDestColumn()));
      }

      hiveDim = new ReferencedDimAtrribute(new FieldSchema(xd.getName(), xd.getType(), ""),
          dimRefs,
          startDate,
          endDate,
          xd.getCost()
          );
    } else {
      hiveDim = new BaseDimAttribute(new FieldSchema(xd.getName(), xd.getType(), ""),
          startDate,
          endDate,
          xd.getCost()
          );
    }

    return hiveDim;
  }

  public static XMLGregorianCalendar getXMLGregorianCalendar(Date d) {
    if (d == null) {
      return null;
    }

    GregorianCalendar c1 = new GregorianCalendar();
    c1.setTime(d);
    try {
      return DatatypeFactory.newInstance().newXMLGregorianCalendar(c1);
    } catch (DatatypeConfigurationException e) {
      LOG.warn("Error converting date " + d, e);
      return null;
    }
  }

  public static Date getDateFromXML(XMLGregorianCalendar cal) {
    if (cal == null) return null;
    return cal.toGregorianCalendar().getTime();
  }

  /**
   * Create XMeasure from hive ql cube measure
   */
  public static XMeasure xMeasureFromHiveMeasure(CubeMeasure cm) {
    if (cm == null) return null;

    XMeasure xm = XCF.createXMeasure();
    xm.setName(cm.getName());
    xm.setDefaultAggr(cm.getAggregate());
    xm.setFormatString(cm.getFormatString());
    xm.setType(cm.getType());
    xm.setUnit(cm.getUnit());
    xm.setCost(cm.getCost());
    xm.setStartTime(getXMLGregorianCalendar(cm.getStartTime()));
    xm.setEndTime(getXMLGregorianCalendar(cm.getEndTime()));
    return xm;
  }

  /**
   * Create XExprColumn from hive ExprColum
   */
  public static XExprColumn xExprColumnFromHiveExprColumn(ExprColumn ec) {
    if (ec == null) return null;

    XExprColumn xe = XCF.createXExprColumn();
    xe.setName(ec.getName());
    xe.setType(ec.getType());
    xe.setExpr(ec.getExpr());
    return xe;
  }

  /**
   * Create XDimension from hive ql cube dimension
   */
  public static XDimAttribute xDimAttrFromHiveDimAttr(CubeDimAttribute cd) {
    XDimAttribute xd = XCF.createXDimAttribute();
    xd.setName(cd.getName());

    if (cd instanceof ReferencedDimAtrribute) {
      ReferencedDimAtrribute rd = (ReferencedDimAtrribute) cd;
      List<TableReference> dimRefs = rd.getReferences();
      xd.setReferences(xTabReferenceFromHiveTabReference(dimRefs));
      xd.setType(rd.getType());
      xd.setCost(rd.getCost());
    } else if (cd instanceof BaseDimAttribute) {
      BaseDimAttribute bd = (BaseDimAttribute) cd;
      xd.setType(bd.getType());
      xd.setCost(bd.getCost());
    }
    return xd;
  }

  public static XTablereferences xTabReferenceFromHiveTabReference(List<TableReference> hiveRefs) {
    XTablereferences xrefs = XCF.createXTablereferences();
    List<XTablereference> xrefList = xrefs.getTableReferences();

    for (TableReference hRef : hiveRefs) {
      XTablereference xref = XCF.createXTablereference();
      xref.setDestTable(hRef.getDestTable());
      xref.setDestColumn(hRef.getDestColumn());
      xrefList.add(xref);
    }
    return xrefs;
  }

  /**
   * Create hive ql CubeMeasure from JAXB counterpart
   * 
   * @param xm
   * 
   * @return {@link CubeMeasure}
   */
  public static CubeMeasure hiveMeasureFromXMeasure(XMeasure xm) {
    Date startDate = xm.getStartTime() == null ? null : xm.getStartTime().toGregorianCalendar().getTime();
    Date endDate = xm.getEndTime() == null ? null : xm.getEndTime().toGregorianCalendar().getTime();
    CubeMeasure cm = new ColumnMeasure(new FieldSchema(xm.getName(), xm.getType(), ""),
        xm.getFormatString(),
        xm.getDefaultAggr(),
        "unit",
        startDate,
        endDate,
        xm.getCost()
        );
    return cm;
  }

  public static ExprColumn hiveExprColumnFromXExprColumn(XExprColumn xe) throws ParseException {
    ExprColumn ec = new ExprColumn(new FieldSchema(xe.getName(), xe.getType(), ""),
        xe.getExpr());
    return ec;
  }

  /**
   * Convert JAXB properties to Map<String, String>
   * 
   * @param xProperties
   * 
   * @return {@link Map}
   */
  public static Map<String, String> mapFromXProperties(XProperties xProperties) {
    Map<String, String> properties = new HashMap<String, String>();
    if (xProperties != null && xProperties.getProperties() != null &&
        !xProperties.getProperties().isEmpty()) {
      for (XProperty xp : xProperties.getProperties()) {
        properties.put(xp.getName(), xp.getValue());
      }
    }
    return properties;
  }

  /**
   * Convert string map to XProperties
   */
  public static XProperties xPropertiesFromMap(Map<String, String> map) {
    if (map != null && !map.isEmpty()) {
      XProperties xp = XCF.createXProperties();
      List<XProperty> xpList = xp.getProperties();
      for (Map.Entry<String, String> e : map.entrySet()) {
        XProperty property = XCF.createXProperty();
        property.setName(e.getKey());
        property.setValue(e.getValue());
        xpList.add(property);
      }

      return xp;
    }
    return null;
  }

  public static FieldSchema fieldSchemaFromColumn(Column c) {
    if (c == null) {
      return null;
    }

    return new FieldSchema(c.getName(), c.getType(), c.getComment());
  }

  public static Column columnFromFieldSchema(FieldSchema fs) {
    if (fs == null) {
      return null;
    }
    Column c = XCF.createColumn();
    c.setName(fs.getName());
    c.setType(fs.getType());
    c.setComment(fs.getComment());
    return c;
  }

  public static ArrayList<FieldSchema> fieldSchemaListFromColumns(Columns columns) {
    if (columns != null && columns.getColumns() != null && !columns.getColumns().isEmpty()) {
      ArrayList<FieldSchema> fsList = new ArrayList<FieldSchema>(columns.getColumns().size());
      for (Column c : columns.getColumns()) {
        LOG.debug("##Column "+ c.getName() + "-" + c.getType());
        fsList.add(fieldSchemaFromColumn(c));
      }
      return fsList;
    }
    return null;
  }

  public static Columns columnsFromFieldSchemaList(List<FieldSchema> fslist) {
    if (fslist == null || fslist.isEmpty()) {
      return null;
    }

    Columns cols = XCF.createColumns();
    for (FieldSchema fs : fslist) {
      cols.getColumns().add(columnFromFieldSchema(fs));
    }
    return cols;
  }

  public static Map<String, Set<UpdatePeriod>> getFactUpdatePeriodsFromUpdatePeriods(UpdatePeriods periods) {
    if (periods != null && periods.getUpdatePeriodElement() != null && !periods.getUpdatePeriodElement().isEmpty()) {
      Map<String, Set<UpdatePeriod>> map = new LinkedHashMap<String, Set<UpdatePeriod>>();

      for (UpdatePeriodElement upd : periods.getUpdatePeriodElement()) {
        Set<UpdatePeriod> updatePeriods = new TreeSet<UpdatePeriod>();
        for (String updStr : upd.getUpdatePeriods()) {
          updatePeriods.add(UpdatePeriod.valueOf(updStr.toUpperCase()));
        }
        map.put(upd.getStorageName(), updatePeriods);
      }
      return map;
    }
    return null;
  }

  public static Map<String, UpdatePeriod> dumpPeriodsFromUpdatePeriods(UpdatePeriods periods) {
    if (periods != null && periods.getUpdatePeriodElement() != null && !periods.getUpdatePeriodElement().isEmpty()) {
      Map<String, UpdatePeriod> map = new LinkedHashMap<String, UpdatePeriod>();

      for (UpdatePeriodElement upd : periods.getUpdatePeriodElement()) {
        UpdatePeriod dumpPeriod = null;
        if (upd.getUpdatePeriods().size() > 0) {
          dumpPeriod =  UpdatePeriod.valueOf(upd.getUpdatePeriods().get(0).toUpperCase());
        }
        map.put(upd.getStorageName(), dumpPeriod);
      }
      return map;
    }
    return null;
  }

  public static Storage storageFromXStorage(XStorage xs) {
    if (xs == null) {
      return null;
    }

    Storage storage = null;
    try {
      Class<?> clazz = Class.forName(xs.getClassname());
      Constructor<?> constructor = clazz.getConstructor(String.class);
      storage = (Storage) constructor.newInstance(new Object[]{xs.getName()});
      storage.addProperties(mapFromXProperties(xs.getProperties()));
      return storage;
    } catch (Exception e) {
      LOG.error("Could not create storage class" + xs.getClassname() + "with name:" + xs.getName());
      throw new WebApplicationException(e);
    }
  }

  public static XStorage xstorageFromStorage(Storage storage) {
    if (storage == null) {
      return null;
    }

    XStorage xstorage = null;
    xstorage = XCF.createXStorage();
    xstorage.setName(storage.getName());
    xstorage.setClassname(storage.getClass().getCanonicalName());
    xstorage.setProperties(xPropertiesFromMap(storage.getProperties()));
    return xstorage;
  }

  public static DimensionTable dimTableFromCubeDimTable(CubeDimensionTable cubeDimTable) {
    if (cubeDimTable == null) {
      return null;
    }

    DimensionTable dimTab = XCF.createDimensionTable();
    dimTab.setDimName(cubeDimTable.getDimName());
    dimTab.setTableName(cubeDimTable.getName());
    dimTab.setWeight(cubeDimTable.weight());

    Columns cols = XCF.createColumns();

    for (FieldSchema column : cubeDimTable.getColumns()) {
      cols.getColumns().add(columnFromFieldSchema(column));
    }
    dimTab.setColumns(cols);

    dimTab.setProperties(xPropertiesFromMap(cubeDimTable.getProperties()));

    Map<String, UpdatePeriod> storageToUpdatePeriod = cubeDimTable.getSnapshotDumpPeriods();
    if (storageToUpdatePeriod != null && !storageToUpdatePeriod.isEmpty()) {
      UpdatePeriods periods = XCF.createUpdatePeriods();

      for (Entry<String, UpdatePeriod> entry : storageToUpdatePeriod.entrySet()) {
        UpdatePeriodElement e = XCF.createUpdatePeriodElement();
        e.setStorageName(entry.getKey());
        if (entry.getValue() != null) {
          e.getUpdatePeriods().add(entry.getValue().toString());
        }
        periods.getUpdatePeriodElement().add(e);
      }
      dimTab.setStorageDumpPeriods(periods);
    }

    return dimTab;
  }

  public static List<? extends XTablereference> dimRefListFromTabRefList(
      List<TableReference> tabRefs) {
    if (tabRefs != null && !tabRefs.isEmpty()) {
      List<XTablereference> xTabRefs = new ArrayList<XTablereference>(tabRefs.size());
      for (TableReference ref : tabRefs) {
        XTablereference xRef = XCF.createXTablereference();
        xRef.setDestColumn(ref.getDestColumn());
        xRef.setDestTable(ref.getDestTable());
        xTabRefs.add(xRef);
      }
      return xTabRefs;
    }

    return null;
  }

  public static CubeDimensionTable cubeDimTableFromDimTable(DimensionTable dimensionTable) {

    CubeDimensionTable cdim = new CubeDimensionTable(dimensionTable.getDimName(), 
        dimensionTable.getTableName(),
        fieldSchemaListFromColumns(dimensionTable.getColumns()), 
        dimensionTable.getWeight(),
        dumpPeriodsFromUpdatePeriods(dimensionTable.getStorageDumpPeriods()),
        mapFromXProperties(dimensionTable.getProperties()));

    return cdim;
  }

  public static CubeFactTable cubeFactFromFactTable(FactTable fact) {
    List<FieldSchema> columns = fieldSchemaListFromColumns(fact.getColumns());

    Map<String, Set<UpdatePeriod>> storageUpdatePeriods = getFactUpdatePeriodsFromUpdatePeriods(fact.getStorageUpdatePeriods());

    return new CubeFactTable(fact.getCubeName(),
        fact.getName(), 
        columns, 
        storageUpdatePeriods, 
        fact.getWeight(), 
        mapFromXProperties(fact.getProperties()));
  }

  public static FactTable factTableFromCubeFactTable(CubeFactTable cFact) {
    FactTable fact = XCF.createFactTable();
    fact.setName(cFact.getName());
    fact.setProperties(xPropertiesFromMap(cFact.getProperties()));
    fact.setColumns(columnsFromFieldSchemaList(cFact.getColumns()));
    fact.setWeight(cFact.weight());
    fact.setCubeName(cFact.getCubeName());

    if (cFact.getUpdatePeriods() != null && !cFact.getUpdatePeriods().isEmpty()) {
      UpdatePeriods periods = XCF.createUpdatePeriods();
      for (Map.Entry<String, Set<UpdatePeriod>> e : cFact.getUpdatePeriods().entrySet()) {
        UpdatePeriodElement uel = XCF.createUpdatePeriodElement();
        uel.setStorageName(e.getKey());
        for (UpdatePeriod p : e.getValue()) {
          uel.getUpdatePeriods().add(p.toString());
        }
        periods.getUpdatePeriodElement().add(uel);
      }
      fact.setStorageUpdatePeriods(periods);
    }
    return fact;
  }

  public static StorageTableDesc storageTableDescFromXStorageTableDesc(
      XStorageTableDesc xtableDesc) {
    StorageTableDesc tblDesc = new StorageTableDesc();
    tblDesc.setTblProps(mapFromXProperties(xtableDesc.getTableParameters()));
    tblDesc.setSerdeProps(mapFromXProperties(xtableDesc.getSerdeParameters()));
    tblDesc.setPartCols(fieldSchemaListFromColumns(xtableDesc.getPartCols()));
    tblDesc.setTimePartCols(xtableDesc.getTimePartCols());
    tblDesc.setExternal(xtableDesc.isExternal());
    tblDesc.setLocation(xtableDesc.getTableLocation());
    tblDesc.setInputFormat(xtableDesc.getInputFormat());
    tblDesc.setOutputFormat(xtableDesc.getOutputFormat());
    tblDesc.setFieldDelim(xtableDesc.getFieldDelimiter());
    tblDesc.setFieldEscape(xtableDesc.getEscapeChar());
    tblDesc.setCollItemDelim(xtableDesc.getCollectionDelimiter());
    tblDesc.setLineDelim(xtableDesc.getLineDelimiter());
    tblDesc.setMapKeyDelim(xtableDesc.getMapKeyDelimiter());
    tblDesc.setSerName(xtableDesc.getSerdeClassName());
    tblDesc.setStorageHandler(xtableDesc.getStorageHandlerName());
    return tblDesc;
  }

  public static StorageTableDesc storageTableDescFromXStorageTableElement(
      XStorageTableElement storageTableElement) {
    return storageTableDescFromXStorageTableDesc(storageTableElement.getTableDesc());
  }

  public static XStorageTableElement getXStorageTableFromHiveTable(Table tbl) {
    XStorageTableElement tblElement = new XStorageTableElement();
    XStorageTableDesc tblDesc = new XStorageTableDesc();
    tblDesc.setPartCols(columnsFromFieldSchemaList(tbl.getPartCols()));
    String timePartCols = tbl.getParameters().get(MetastoreConstants.TIME_PART_COLUMNS);
    if (timePartCols != null) {
      tblDesc.getTimePartCols().addAll(Arrays.asList(org.apache.commons.lang.StringUtils.split(timePartCols, ",")));
    }
    tblDesc.setTableParameters(xPropertiesFromMap(tbl.getParameters()));
    tblDesc.setSerdeParameters(xPropertiesFromMap(tbl.getTTable().getSd().getSerdeInfo().getParameters()));
    tblDesc.setExternal(tbl.getTableType().equals(TableType.EXTERNAL_TABLE));
    tblDesc.setTableLocation(tbl.getDataLocation().toString());
    tblDesc.setInputFormat(tbl.getInputFormatClass().getCanonicalName());
    tblDesc.setOutputFormat(tbl.getOutputFormatClass().getCanonicalName());
    tblDesc.setFieldDelimiter(tbl.getSerdeParam(serdeConstants.FIELD_DELIM));
    tblDesc.setLineDelimiter(tbl.getSerdeParam(serdeConstants.LINE_DELIM));
    tblDesc.setCollectionDelimiter(tbl.getSerdeParam(serdeConstants.COLLECTION_DELIM));
    tblDesc.setMapKeyDelimiter(tbl.getSerdeParam(serdeConstants.MAPKEY_DELIM));
    tblDesc.setEscapeChar(tbl.getSerdeParam(serdeConstants.ESCAPE_CHAR));
    tblDesc.setSerdeClassName(tbl.getSerializationLib());
    tblDesc.setStorageHandlerName(tbl.getStorageHandler()!= null?
        tbl.getStorageHandler().getClass().getCanonicalName():"");
    tblElement.setTableDesc(tblDesc);
    return tblElement;
  }
  public static Map<String, StorageTableDesc> storageTableMapFromXStorageTables(XStorageTables storageTables) {
    Map<String, StorageTableDesc> storageTableMap = new HashMap<String, StorageTableDesc>();
    for (XStorageTableElement sTbl : storageTables.getStorageTables()) {
      storageTableMap.put(sTbl.getStorageName(), storageTableDescFromXStorageTableElement(sTbl));
    }
    return storageTableMap;
  }

  public static Map<String, Date> timePartSpecfromXTimePartSpec(
      XTimePartSpec xtimePartSpec) {
    Map<String, Date> timePartSpec = new HashMap<String, Date>();
    if (xtimePartSpec != null) {
      for (XTimePartSpecElement xtimePart : xtimePartSpec.getPartSpecElement()) {
        timePartSpec.put(xtimePart.getKey(), getDateFromXML(xtimePart.getValue()));
      }
    }
    return timePartSpec;
  }

  public static Map<String, String> nonTimePartSpecfromXNonTimePartSpec(
      XPartSpec xnonTimePartSpec) {
    Map<String, String> nonTimePartSpec = new HashMap<String, String>();
    if (xnonTimePartSpec != null) {
      for (XPartSpecElement xPart : xnonTimePartSpec.getPartSpecElement()) {
        nonTimePartSpec.put(xPart.getKey(), xPart.getValue());
      }
    }
    return nonTimePartSpec;
  }

  public static XPartition xpartitionFromPartition(Partition p) throws HiveException {
    XPartition xp = new XPartition();
    xp.setName(p.getCompleteName());
    xp.setLocation(p.getLocation());
    xp.setInputFormat(p.getInputFormatClass().getCanonicalName());
    xp.setOutputFormat(p.getOutputFormatClass().getCanonicalName());
    xp.setPartitionParameters(xPropertiesFromMap(p.getParameters()));
    String timePartColsStr = p.getTable().getTTable().getParameters().get(MetastoreConstants.TIME_PART_COLUMNS);
    String upParam = p.getParameters().get(MetastoreConstants.PARTITION_UPDATE_PERIOD);
    xp.setUpdatePeriod(upParam);
    UpdatePeriod period = UpdatePeriod.valueOf(upParam);
    XPartSpec xps = new XPartSpec();
    for (Map.Entry<String, String> entry : p.getSpec().entrySet()) {
      XPartSpecElement e = new XPartSpecElement();
      e.setKey(entry.getKey());
      e.setValue(entry.getValue());
      xps.getPartSpecElement().add(e);
    }
    xp.setFullPartitionSpec(xps);
    xp.setSerdeClassname(p.getTPartition().getSd().getSerdeInfo().getSerializationLib());
    xp.setSerdeParameters(xPropertiesFromMap(p.getTPartition().getSd().getSerdeInfo().getParameters()));
    return xp;
  }

  public static StoragePartitionDesc storagePartSpecFromXPartition(
      XPartition xpart) {
    StoragePartitionDesc partDesc = new StoragePartitionDesc(
        xpart.getCubeTableName(),
        timePartSpecfromXTimePartSpec(xpart.getTimePartitionSpec()),
        nonTimePartSpecfromXNonTimePartSpec(xpart.getNonTimePartitionSpec()),
        UpdatePeriod.valueOf(xpart.getUpdatePeriod().toUpperCase()));
    partDesc.setPartParams(mapFromXProperties(xpart.getPartitionParameters()));
    partDesc.setSerdeParams(mapFromXProperties(xpart.getSerdeParameters()));
    partDesc.setLocation(xpart.getLocation());
    partDesc.setInputFormat(xpart.getInputFormat());
    partDesc.setOutputFormat(xpart.getOutputFormat());
    partDesc.setSerializationLib(xpart.getSerdeClassname());
    return partDesc;
  }

  public static Dimension dimensionFromXDimension(XDimension dimension) throws ParseException {
    Set<CubeDimAttribute> dims = new LinkedHashSet<CubeDimAttribute>();
    for (XDimAttribute xd : dimension.getAttributes().getDimAttributes()) {
      dims.add(hiveDimAttrFromXDimAttr(xd));
    }

    Set<ExprColumn> expressions = new LinkedHashSet<ExprColumn>();
    if (dimension.getExpressions() != null) {
      for (XExprColumn xe : dimension.getExpressions().getExpressions()) {
        expressions.add(hiveExprColumnFromXExprColumn(xe));
      }
    }

    Map<String, String> properties = mapFromXProperties(dimension.getProperties());
    double dimWeight = dimension.getWeight() == null ? 0d : dimension.getWeight();
    return new Dimension(dimension.getName(), dims, expressions, properties, dimWeight);
  }

  public static XDimension xdimensionFromDimension(Dimension dimension) {
    XDimension xd = XCF.createXDimension();
    xd.setName(dimension.getName());
    xd.setWeight(((AbstractCubeTable)dimension).weight());
    xd.setProperties(xPropertiesFromMap(((AbstractCubeTable)dimension).getProperties()));
    XDimAttributes xdm = XCF.createXDimAttributes();
    List<XDimAttribute> xdmList = xdm.getDimAttributes();
    for (CubeDimAttribute cd : dimension.getAttributes()) {
      xdmList.add(xDimAttrFromHiveDimAttr(cd));
    }
    xd.setAttributes(xdm);

    XExpressions xexprs = XCF.createXExpressions();
    List<XExprColumn> xexprList = xexprs.getExpressions();
    for (ExprColumn ec : dimension.getExpressions()) {
      xexprList.add(xExprColumnFromHiveExprColumn(ec));
    }
    xd.setExpressions(xexprs);

    return xd;
  }
}<|MERGE_RESOLUTION|>--- conflicted
+++ resolved
@@ -20,10 +20,6 @@
  * #L%
  */
 
-<<<<<<< HEAD
-
-=======
->>>>>>> 2d2f76f7
 import com.inmobi.grill.api.metastore.*;
 
 import org.apache.hadoop.hive.metastore.TableType;
