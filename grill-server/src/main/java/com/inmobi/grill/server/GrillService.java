package com.inmobi.grill.server;

/*
 * #%L
 * Grill Server
 * %%
 * Copyright (C) 2014 Inmobi
 * %%
 * Licensed under the Apache License, Version 2.0 (the "License");
 * you may not use this file except in compliance with the License.
 * You may obtain a copy of the License at
 * 
 *      http://www.apache.org/licenses/LICENSE-2.0
 * 
 * Unless required by applicable law or agreed to in writing, software
 * distributed under the License is distributed on an "AS IS" BASIS,
 * WITHOUT WARRANTIES OR CONDITIONS OF ANY KIND, either express or implied.
 * See the License for the specific language governing permissions and
 * limitations under the License.
 * #L%
 */

import com.inmobi.grill.api.GrillConf;
import com.inmobi.grill.api.GrillException;
import com.inmobi.grill.api.GrillSessionHandle;
import com.inmobi.grill.server.api.GrillConfConstants;
import com.inmobi.grill.server.session.GrillSessionImpl;

import org.apache.commons.logging.Log;
import org.apache.commons.logging.LogFactory;
import org.apache.hadoop.conf.Configuration;
import org.apache.hadoop.hive.conf.HiveConf.ConfVars;
import org.apache.hive.service.CompositeService;
import org.apache.hive.service.auth.AuthenticationProviderFactory;
import org.apache.hive.service.auth.HiveAuthFactory;
import org.apache.hive.service.auth.HttpAuthenticationException;
import org.apache.hive.service.auth.PasswdAuthenticationProvider;
import org.apache.hive.service.cli.CLIService;
import org.apache.hive.service.cli.HandleIdentifier;
import org.apache.hive.service.cli.HiveSQLException;
import org.apache.hive.service.cli.SessionHandle;
import org.apache.hive.service.cli.session.SessionManager;
import org.apache.hive.service.cli.thrift.TSessionHandle;
import org.apache.hive.service.cli.thrift.ThriftHttpCLIService;

import javax.naming.Context;
import javax.naming.NamingException;
import javax.naming.directory.InitialDirContext;
import javax.servlet.http.HttpServletRequest;
import javax.ws.rs.NotAuthorizedException;
import javax.ws.rs.NotFoundException;
import java.io.Externalizable;
import java.io.IOException;
import java.io.ObjectInput;
import java.io.ObjectOutput;
import java.util.HashMap;
import java.util.Hashtable;
import java.util.Map;
import java.util.concurrent.ConcurrentHashMap;

public abstract class GrillService extends CompositeService implements Externalizable {
  public static final Log LOG = LogFactory.getLog(GrillService.class);
  private final CLIService cliService;

  protected boolean stopped = false;

  //Static session map which is used by query submission thread to get the
  //grill session before submitting a query to hive server
  protected static ConcurrentHashMap<String, GrillSessionHandle> sessionMap =
      new ConcurrentHashMap<String, GrillSessionHandle>();

  protected GrillService(String name, CLIService cliService) {
    super(name);
    this.cliService = cliService;
  }

  /**
   * @return the cliService
   */
  public CLIService getCliService() {
    return cliService;
  }

  public GrillSessionHandle openSession(String username, String password, Map<String, String> configuration)
      throws GrillException {
    SessionHandle sessionHandle;
<<<<<<< HEAD
    doPasswdAuth(username, password, cliService.getHiveConf().getVar(ConfVars.HIVE_SERVER2_AUTHENTICATION));
=======
>>>>>>> bf01de30
    try {
      doPasswdAuth(username, password, cliService.getHiveConf().getVar(ConfVars.HIVE_SERVER2_AUTHENTICATION));
      Map<String, String> sessionConf = new HashMap<String, String>();
      sessionConf.putAll(GrillSessionImpl.DEFAULT_HIVE_SESSION_CONF);
      if (configuration != null) {
        sessionConf.putAll(configuration);
      }

      if (
          cliService.getHiveConf().getVar(ConfVars.HIVE_SERVER2_AUTHENTICATION)
          .equals(HiveAuthFactory.AuthTypes.KERBEROS.toString())
          &&
          cliService.getHiveConf().
          getBoolVar(ConfVars.HIVE_SERVER2_ENABLE_DOAS)
          )
      {
        String delegationTokenStr = null;
        try {
          delegationTokenStr = cliService.getDelegationTokenFromMetaStore(username);
        } catch (UnsupportedOperationException e) {
          // The delegation token is not applicable in the given deployment mode
        }
        sessionHandle = cliService.openSessionWithImpersonation(username, password,
            sessionConf, delegationTokenStr);
      } else {
        sessionHandle = cliService.openSession(username, password,
            sessionConf);
      }
    } catch (Exception e) {
      throw new GrillException (e);
    }
    GrillSessionHandle grillSession = new GrillSessionHandle(
        sessionHandle.getHandleIdentifier().getPublicId(),
        sessionHandle.getHandleIdentifier().getSecretId());
    sessionMap.put(grillSession.getPublicId().toString(), grillSession);
    return grillSession;
  }

  /**
   * Restore session from previous instance of grill server
   */
  public void restoreSession(GrillSessionHandle sessionHandle,
                               String userName,
                               String password) throws GrillException {
    HandleIdentifier handleIdentifier = new HandleIdentifier(sessionHandle.getPublicId(), sessionHandle.getSecretId());
    SessionHandle hiveSessionHandle = new SessionHandle(new TSessionHandle(handleIdentifier.toTHandleIdentifier()));
    try {
      SessionHandle restoredHandle =
        cliService.restoreSession(hiveSessionHandle, userName, password, new HashMap<String, String>());
      GrillSessionHandle restoredSession = new GrillSessionHandle(
        restoredHandle.getHandleIdentifier().getPublicId(),
        restoredHandle.getHandleIdentifier().getSecretId());
      sessionMap.put(restoredSession.getPublicId().toString(), restoredSession);
    } catch (HiveSQLException e) {
      throw new GrillException("Error restoring session " + sessionHandle, e);
    }
  }

<<<<<<< HEAD
  private void doPasswdAuth(String userName, String password, String authType){
=======
  private void doPasswdAuth(String userName, String password, String authType)
    throws HttpAuthenticationException {

>>>>>>> bf01de30
    // No-op when authType is NOSASL
    if (!authType.equalsIgnoreCase(HiveAuthFactory.AuthTypes.NOSASL.toString())) {
      try {
        AuthenticationProviderFactory.AuthMethods authMethod = AuthenticationProviderFactory.AuthMethods.getValidAuthMethod(authType);
        PasswdAuthenticationProvider provider =
          AuthenticationProviderFactory.getAuthenticationProvider(authMethod, cliService.getHiveConf());
        provider.Authenticate(userName, password);
      } catch (Exception e) {
<<<<<<< HEAD
        throw new NotAuthorizedException(e);
=======
        throw new HttpAuthenticationException(e);
>>>>>>> bf01de30
      }
    }
  }

  public void closeSession(GrillSessionHandle sessionHandle)
      throws GrillException {
    try {
      cliService.closeSession(getHiveSessionHandle(sessionHandle));
      sessionMap.remove(sessionHandle.getPublicId().toString());
    } catch (Exception e) {
      throw new GrillException (e);
    }
  }

  public SessionManager getSessionManager() {
    return cliService.getSessionManager();
  }

  public GrillSessionImpl getSession(GrillSessionHandle sessionHandle) throws GrillException {
    try {
      return ((GrillSessionImpl)getSessionManager().getSession(getHiveSessionHandle(sessionHandle)));
    } catch (HiveSQLException exc) {
      LOG.warn("Session not found", exc);
      throw new NotFoundException("Session not found " + sessionHandle);
    } catch (Exception e) {
      throw new GrillException (e);
    }
  }

  public void acquire(GrillSessionHandle sessionHandle) throws GrillException {
    getSession(sessionHandle).acquire();
  }

  /**
   * Acquire a grill session specified by the public UUID
   * @param sessionHandle public UUID of the session
   * @throws GrillException if session cannot be acquired
   */
  public void acquire(String sessionHandle) throws GrillException {
    getSession(sessionMap.get(sessionHandle)).acquire();
  }

  public void release(GrillSessionHandle sessionHandle) throws GrillException {
    getSession(sessionHandle).release();
  }

  /**
   * Releases a grill session specified by the public UUID
   * @throws GrillException if session cannot be released
   */
  public void release(String sessionHandle) throws GrillException {
    getSession(sessionMap.get(sessionHandle)).release();
  }

  protected GrillSessionHandle getSessionHandle(String sessionid) {
    return sessionMap.get(sessionid);
  }

  public void addResource(GrillSessionHandle sessionHandle, String type,
      String path) throws GrillException {
  }

  public void deleteResource(GrillSessionHandle sessionHandle, String type,
      String path) throws GrillException {
  }

  public static SessionHandle getHiveSessionHandle(GrillSessionHandle grillHandle) {
    return new SessionHandle(
        new HandleIdentifier(grillHandle.getPublicId(), grillHandle.getSecretId()), CLIService.SERVER_VERSION);
  }

  public Configuration getGrillConf(GrillSessionHandle sessionHandle, GrillConf conf) throws GrillException {
    Configuration qconf = new Configuration(false);
    for (Map.Entry<String, String> entry : getSession(sessionHandle).getSessionConf()) {
      qconf.set(entry.getKey(), entry.getValue());
    }

    if (conf != null && !conf.getProperties().isEmpty()) {
      for (Map.Entry<String, String> entry : conf.getProperties().entrySet()) {
        qconf.set(entry.getKey(), entry.getValue());
      }
    }
    return qconf;
  }

  public Configuration getGrillConf(GrillConf conf) throws GrillException {
    Configuration qconf = GrillSessionImpl.createDefaultConf();

    if (conf != null && !conf.getProperties().isEmpty()) {
      for (Map.Entry<String, String> entry : conf.getProperties().entrySet()) {
        qconf.set(entry.getKey(), entry.getValue());
      }
    }
    return qconf;
  }

  public void prepareStopping() {
    this.stopped = true;
  }

  @Override
  public void readExternal(ObjectInput in) throws IOException,
      ClassNotFoundException {
  }

  @Override
  public void writeExternal(ObjectOutput out) throws IOException {
  }

}<|MERGE_RESOLUTION|>--- conflicted
+++ resolved
@@ -84,12 +84,8 @@
   public GrillSessionHandle openSession(String username, String password, Map<String, String> configuration)
       throws GrillException {
     SessionHandle sessionHandle;
-<<<<<<< HEAD
     doPasswdAuth(username, password, cliService.getHiveConf().getVar(ConfVars.HIVE_SERVER2_AUTHENTICATION));
-=======
->>>>>>> bf01de30
-    try {
-      doPasswdAuth(username, password, cliService.getHiveConf().getVar(ConfVars.HIVE_SERVER2_AUTHENTICATION));
+    try {
       Map<String, String> sessionConf = new HashMap<String, String>();
       sessionConf.putAll(GrillSessionImpl.DEFAULT_HIVE_SESSION_CONF);
       if (configuration != null) {
@@ -146,13 +142,7 @@
     }
   }
 
-<<<<<<< HEAD
   private void doPasswdAuth(String userName, String password, String authType){
-=======
-  private void doPasswdAuth(String userName, String password, String authType)
-    throws HttpAuthenticationException {
-
->>>>>>> bf01de30
     // No-op when authType is NOSASL
     if (!authType.equalsIgnoreCase(HiveAuthFactory.AuthTypes.NOSASL.toString())) {
       try {
@@ -161,11 +151,7 @@
           AuthenticationProviderFactory.getAuthenticationProvider(authMethod, cliService.getHiveConf());
         provider.Authenticate(userName, password);
       } catch (Exception e) {
-<<<<<<< HEAD
         throw new NotAuthorizedException(e);
-=======
-        throw new HttpAuthenticationException(e);
->>>>>>> bf01de30
       }
     }
   }
