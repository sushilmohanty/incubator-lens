<?xml version="1.0" encoding="UTF-8"?>
<project xmlns="http://maven.apache.org/POM/4.0.0" xmlns:xsi="http://www.w3.org/2001/XMLSchema-instance"
         xsi:schemaLocation="http://maven.apache.org/POM/4.0.0 http://maven.apache.org/xsd/maven-4.0.0.xsd">
    <modelVersion>4.0.0</modelVersion>

    <parent>
        <artifactId>grill-parent</artifactId>
        <groupId>com.inmobi.grill</groupId>
        <version>0.1-SNAPSHOT</version>
    </parent>

    <artifactId>grill-server</artifactId>
    <packaging>war</packaging>

    <dependencies>
        <dependency>
            <groupId>com.inmobi.grill</groupId>
            <artifactId>grill-api</artifactId>
            <version>${project.version}</version>
        </dependency>

        <dependency>
            <groupId>org.apache.hadoop</groupId>
            <artifactId>hadoop-core</artifactId>
        </dependency>

        <dependency>
            <groupId>org.glassfish.jersey.containers</groupId>
            <artifactId>jersey-container-servlet</artifactId>
        </dependency>
        <dependency>
            <groupId>javax.ws.rs</groupId>
            <artifactId>javax.ws.rs-api</artifactId>
        </dependency>
        <dependency>
            <groupId>org.glassfish.jersey.core</groupId>
            <artifactId>jersey-client</artifactId>
        </dependency>
        <dependency>
            <groupId>org.glassfish.jersey.connectors</groupId>
            <artifactId>jersey-grizzly-connector</artifactId>
        </dependency>

        <dependency>
            <groupId>org.glassfish.jersey.media</groupId>
            <artifactId>jersey-media-moxy</artifactId>
        </dependency>

<<<<<<< HEAD
        <dependency>
        <groupId>com.inmobi.grill</groupId>
        <artifactId>grill-driver-cube</artifactId>
        <version>${project.version}</version>
        </dependency>

    <dependency>
      <groupId>org.apache.hadoop</groupId>
      <artifactId>hadoop-core</artifactId>
    </dependency>

<dependency>
    <groupId>org.glassfish.jersey.containers</groupId>
    <artifactId>jersey-container-servlet</artifactId>
</dependency>
<dependency>
    <groupId>javax.ws.rs</groupId>
    <artifactId>javax.ws.rs-api</artifactId>
</dependency>
<dependency>
    <groupId>org.glassfish.jersey.core</groupId>
    <artifactId>jersey-client</artifactId>
</dependency>
<dependency>
    <groupId>org.glassfish.jersey.connectors</groupId>
    <artifactId>jersey-grizzly-connector</artifactId>
</dependency>
<dependency>
    <groupId>org.glassfish.jersey.test-framework.providers</groupId>
    <artifactId>jersey-test-framework-provider-grizzly2</artifactId>
</dependency>
<dependency>
  <groupId>org.glassfish.jersey.test-framework</groupId>
  <artifactId>jersey-test-framework-core</artifactId>
</dependency>

=======
>>>>>>> 7298a40f
        <dependency>
            <groupId>javax.servlet</groupId>
            <artifactId>javax.servlet-api</artifactId>
        </dependency>

        <dependency>
            <groupId>org.glassfish.jersey.containers</groupId>
            <artifactId>jersey-container-grizzly2-servlet</artifactId>
        </dependency>
<<<<<<< HEAD
        <dependency>
            <groupId>org.glassfish.jersey.media</groupId>
            <artifactId>jersey-media-multipart</artifactId>
        </dependency>
<dependency>
<groupId>org.glassfish.jersey.media</groupId>
<artifactId>jersey-media-json-jackson</artifactId>
</dependency>
       <dependency>
         <groupId>org.glassfish.grizzly</groupId>
         <artifactId>grizzly-framework</artifactId>
       </dependency>
    <dependency>
        <groupId>org.glassfish.grizzly</groupId>
        <artifactId>grizzly-http-server</artifactId>
    </dependency>
       <dependency>
         <groupId>javax.servlet</groupId>
         <artifactId>servlet-api</artifactId>
       </dependency>

           <dependency>
                <groupId>org.mortbay.jetty</groupId>
                <artifactId>jetty</artifactId>
            </dependency>

            <dependency>
                <groupId>org.mortbay.jetty</groupId>
                <artifactId>jetty-plus</artifactId>
            </dependency>
            <dependency>
                <groupId>javax.xml.bind</groupId>
                <artifactId>jaxb-api</artifactId>
            </dependency>

      <dependency>
        <groupId>org.testng</groupId>
        <artifactId>testng</artifactId>
      </dependency>
        
=======

        <dependency>
            <groupId>org.glassfish.grizzly</groupId>
            <artifactId>grizzly-framework</artifactId>
        </dependency>
        <dependency>
            <groupId>org.glassfish.grizzly</groupId>
            <artifactId>grizzly-http-server</artifactId>
        </dependency>
        <dependency>
            <groupId>javax.servlet</groupId>
            <artifactId>servlet-api</artifactId>
        </dependency>

        <dependency>
            <groupId>org.mortbay.jetty</groupId>
            <artifactId>jetty</artifactId>
        </dependency>

        <dependency>
            <groupId>org.mortbay.jetty</groupId>
            <artifactId>jetty-plus</artifactId>
        </dependency>

        <dependency>
            <groupId>org.testng</groupId>
            <artifactId>testng</artifactId>
        </dependency>

>>>>>>> 7298a40f
    </dependencies>

    <build>
        <plugins>
            <plugin>
                <artifactId>maven-war-plugin</artifactId>
                <version>2.1.1</version>
                <configuration>
                    <attachClasses>true</attachClasses>
                </configuration>
            </plugin>
            <plugin>
                <groupId>org.mortbay.jetty</groupId>
                <artifactId>maven-jetty-plugin</artifactId>
                <version>${jetty.version}</version>
            </plugin>
            <plugin>
                <groupId>org.codehaus.mojo</groupId>
                <artifactId>exec-maven-plugin</artifactId>
                <configuration>
                    <mainClass>com.inmobi.grill.service.EmbeddedServer</mainClass>
                </configuration>
            </plugin>

        </plugins>
    </build>


</project>    <|MERGE_RESOLUTION|>--- conflicted
+++ resolved
@@ -46,7 +46,6 @@
             <artifactId>jersey-media-moxy</artifactId>
         </dependency>
 
-<<<<<<< HEAD
         <dependency>
         <groupId>com.inmobi.grill</groupId>
         <artifactId>grill-driver-cube</artifactId>
@@ -58,33 +57,15 @@
       <artifactId>hadoop-core</artifactId>
     </dependency>
 
-<dependency>
-    <groupId>org.glassfish.jersey.containers</groupId>
-    <artifactId>jersey-container-servlet</artifactId>
-</dependency>
-<dependency>
-    <groupId>javax.ws.rs</groupId>
-    <artifactId>javax.ws.rs-api</artifactId>
-</dependency>
-<dependency>
-    <groupId>org.glassfish.jersey.core</groupId>
-    <artifactId>jersey-client</artifactId>
-</dependency>
-<dependency>
-    <groupId>org.glassfish.jersey.connectors</groupId>
-    <artifactId>jersey-grizzly-connector</artifactId>
-</dependency>
-<dependency>
-    <groupId>org.glassfish.jersey.test-framework.providers</groupId>
-    <artifactId>jersey-test-framework-provider-grizzly2</artifactId>
-</dependency>
-<dependency>
-  <groupId>org.glassfish.jersey.test-framework</groupId>
-  <artifactId>jersey-test-framework-core</artifactId>
-</dependency>
+    <dependency>
+       <groupId>org.glassfish.jersey.test-framework.providers</groupId>
+       <artifactId>jersey-test-framework-provider-grizzly2</artifactId>
+     </dependency>
+     <dependency>
+        <groupId>org.glassfish.jersey.test-framework</groupId>
+        <artifactId>jersey-test-framework-core</artifactId>
+      </dependency>
 
-=======
->>>>>>> 7298a40f
         <dependency>
             <groupId>javax.servlet</groupId>
             <artifactId>javax.servlet-api</artifactId>
@@ -94,15 +75,14 @@
             <groupId>org.glassfish.jersey.containers</groupId>
             <artifactId>jersey-container-grizzly2-servlet</artifactId>
         </dependency>
-<<<<<<< HEAD
         <dependency>
             <groupId>org.glassfish.jersey.media</groupId>
             <artifactId>jersey-media-multipart</artifactId>
         </dependency>
-<dependency>
-<groupId>org.glassfish.jersey.media</groupId>
-<artifactId>jersey-media-json-jackson</artifactId>
-</dependency>
+        <dependency>
+           <groupId>org.glassfish.jersey.media</groupId>
+           <artifactId>jersey-media-json-jackson</artifactId>
+        </dependency>
        <dependency>
          <groupId>org.glassfish.grizzly</groupId>
          <artifactId>grizzly-framework</artifactId>
@@ -135,8 +115,6 @@
         <artifactId>testng</artifactId>
       </dependency>
         
-=======
-
         <dependency>
             <groupId>org.glassfish.grizzly</groupId>
             <artifactId>grizzly-framework</artifactId>
@@ -165,7 +143,6 @@
             <artifactId>testng</artifactId>
         </dependency>
 
->>>>>>> 7298a40f
     </dependencies>
 
     <build>
