--- conflicted
+++ resolved
@@ -1192,23 +1192,15 @@
     }
   }
 
-<<<<<<< HEAD
-  public void getFlattenedColumnView(GrillSessionHandle sessionHandle, String tableName) throws GrillException {
-    // First check if the table is a cube or dimension
-=======
   @Override
   public FlattenedColumns getFlattenedColumns(GrillSessionHandle sessionHandle, String tableName) throws GrillException {
->>>>>>> 5f87d894
     try {
       acquire(sessionHandle);
       CubeMetastoreClient client = getClient(sessionHandle);
 
       boolean isCube = false;
       AbstractCubeTable cubeTbl = null;
-<<<<<<< HEAD
-=======
       // check if the table is a cube or dimension
->>>>>>> 5f87d894
       if (client.isCube(tableName)) {
         isCube = true;
         CubeInterface cube = client.getCube(tableName);
@@ -1223,9 +1215,6 @@
         throw new BadRequestException("Can't get reachable columns. '"
           + tableName + "' is neither a cube nor a dimension");
       }
-<<<<<<< HEAD
-      getFlattenedColumnView(client, cubeTbl, isCube);
-=======
 
       Map<String, CubeColumn> columnMap = getFlattenedColumnView(client, cubeTbl, isCube);
       // Convert this to the JAXB collection
@@ -1252,7 +1241,6 @@
         }
       }
       return flattenedColumns;
->>>>>>> 5f87d894
     } catch (GrillException exc) {
       throw exc;
     } catch (HiveException e) {
@@ -1272,11 +1260,7 @@
     return graph;
   }
 
-<<<<<<< HEAD
-  private void getFlattenedColumnView(CubeMetastoreClient client,
-=======
   private Map<String, CubeColumn> getFlattenedColumnView(CubeMetastoreClient client,
->>>>>>> 5f87d894
                                       AbstractCubeTable table,
                                       boolean isCube) throws HiveException {
     SchemaGraph schemaGraph = getSchemaGraph(client);
@@ -1333,9 +1317,6 @@
       }
     } // end bfs
     // columnMap now contains flattened view
-<<<<<<< HEAD
-=======
     return columnMap;
->>>>>>> 5f87d894
   }
 }